--- conflicted
+++ resolved
@@ -12,21 +12,6 @@
     packages=find_packages(exclude=[]),
     python_requires='==3.7',
     install_requires=[
-<<<<<<< HEAD
-                "numpy",
-                "pandas",
-                "matplotlib",
-                "ipykernel",
-                "jupyter",
-                "scipy",
-                "sklearn",
-                "tables",
-                "numba",
-                "pytables>=3.2",
-                "flask",
-                "wtforms"
-        ],
-=======
         "numpy",
         "pandas",
         "matplotlib",
@@ -34,12 +19,11 @@
         "jupyter",
         "scipy",
         "sklearn",
-        "tables",
+        "cvxpy",
+        "pykalman",
         "numba",
         "pytables>=3.2",
         "flask",
-        "cvxpy",
-        "pykalman"
+        "wtforms"
     ],
->>>>>>> f8f4041e
 )