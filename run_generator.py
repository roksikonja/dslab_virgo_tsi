--- conflicted
+++ resolved
@@ -135,22 +135,6 @@
         results_dir, f"{model_name}_CI",
         legend="upper left", x_label="t", y_label="sigma(t)")
 
-<<<<<<< HEAD
-    visualizer.plot_signals_mean_std_precompute(
-        [
-            (out_res.t_hourly_out, out_res.signal_hourly_out, out_res.signal_std_hourly_out, f"gen_hourly_{model_name}")
-        ],
-        results_dir, f"{model_name}_hourly_prior", legend="upper left", x_label="t", y_label="x(t)",
-        f_sample_triplets=[(out_res.params_out.svgp_t_prior, out_res.params_out.svgp_prior_samples, "PRIOR")])
-
-    visualizer.plot_signals_mean_std_precompute(
-        [
-            (out_res.t_hourly_out, out_res.signal_hourly_out, out_res.signal_std_hourly_out, f"gen_hourly_{model_name}")
-        ],
-        results_dir, f"{model_name}_hourly_posterior", legend="upper left", x_label="t", y_label="x(t)",
-        f_sample_triplets=[
-            (out_res.params_out.svgp_t_posterior, out_res.params_out.svgp_posterior_samples, "POSTERIOR")])
-=======
     if isinstance(out_res.params_out.svgp_t_prior, np.ndarray):
         visualizer.plot_signals_mean_std_precompute(
             [
@@ -168,7 +152,6 @@
             results_dir, f"{model_name}_hourly_posterior", legend="upper left", x_label="t", y_label="x(t)",
             f_sample_triplets=[
                 (out_res.params_out.svgp_t_posterior, out_res.params_out.svgp_posterior_samples, "POSTERIOR")])
->>>>>>> 482e6cd8
 
 
 if __name__ == "__main__":
