import argparse
import datetime
import os
import pickle

import matplotlib.pyplot as plt

from dslab_virgo_tsi.base import ExposureMode, Result, FitResult, ModelFitter, BaseSignals, OutResult, FinalResult, \
    CorrectionMethod
from dslab_virgo_tsi.constants import Constants as Const
from dslab_virgo_tsi.data_utils import load_data, make_dir
from dslab_virgo_tsi.models import ExpModel, ExpLinModel, SplineModel, IsotonicModel, EnsembleModel
from dslab_virgo_tsi.visualizer import Visualizer


def parse_arguments():
    parser = argparse.ArgumentParser()
    parser.add_argument("--save", action="store_true", help="Flag for saving results.")
    parser.add_argument("--visualize", action="store_true", help="Flag for visualizing results.")

    parser.add_argument("--model_type", type=str, default="ensemble", help="Model to train.")
    parser.add_argument("--model_smoothing", action="store_true", help="Only for isotonic model.")

    parser.add_argument("--iterative_correction", type=int, default=2, help="Iterative correction method.")
    parser.add_argument("--window", type=int, default=81, help="Moving average window size.")
    parser.add_argument("--outlier_fraction", type=float, default=0, help="Outlier fraction.")

    return parser.parse_args()


def create_results_dir(model_type):
    results_dir = make_dir(os.path.join(Const.RESULTS_DIR,
                                        datetime.datetime.now().strftime(f"%Y-%m-%d_%H-%M-%S_{model_type}")))
    return results_dir


def save_modeling_result(results_dir, model_results, model_name):
    with open(os.path.join(results_dir, f"{model_name}_modeling_result.pkl"), 'wb') as f:
        pickle.dump(model_results, f, protocol=pickle.HIGHEST_PROTOCOL)


def plot_results(result_: Result, results_dir, model_name, window_size):
    before_fit: FitResult = result_.history_mutual_nn[0]
    last_iter: FitResult = result_.history_mutual_nn[-1]

    base_sig: BaseSignals = result_.base_signals
    out_res: OutResult = result_.out
    final_res: FinalResult = result_.final

    print("plotting results ...")
    figs = []

    fig = visualizer.plot_signals(
        [
            (base_sig.t_a_nn, final_res.degradation_a_nn, f"DEGRADATION_{Const.A}", False),
            (base_sig.t_b_nn, final_res.degradation_b_nn, f"DEGRADATION_{Const.B}", False)
        ],
        results_dir, f"DEGRADATION_{Const.A}_{Const.B}_{model_name}", x_ticker=1, legend="upper right",
        x_label=Const.YEAR_UNIT, y_label=Const.TSI_UNIT)
    figs.append(fig)

    fig = visualizer.plot_signals(
        [
            (base_sig.t_mutual_nn, before_fit.a_mutual_nn_corrected, f"{Const.A}_mutual_nn", False),
            (base_sig.t_mutual_nn, before_fit.b_mutual_nn_corrected, f"{Const.B}_mutual_nn", False),
            (base_sig.t_mutual_nn, last_iter.a_mutual_nn_corrected, f"{Const.A}_mutual_nn_corrected", False),
            (base_sig.t_mutual_nn, last_iter.b_mutual_nn_corrected, f"{Const.B}_mutual_nn_corrected", False)
        ],
        results_dir, f"{model_name}_{Const.A}_{Const.B}_mutual_corrected", x_ticker=1, legend="upper right",
        x_label=Const.YEAR_UNIT, y_label=Const.TSI_UNIT)
    figs.append(fig)

    fig = visualizer.plot_signals(
        [
            (base_sig.t_mutual_nn, before_fit.ratio_a_b_mutual_nn_corrected, f"RATIO_{Const.A}_{Const.B}_raw", False),
            (base_sig.t_mutual_nn, last_iter.ratio_a_b_mutual_nn_corrected, f"RATIO_{Const.A}_{Const.B}_corrected",
             False)
        ],
        results_dir, f"{model_name}_RATIO_DEGRADATION_{Const.A}_{Const.B}_raw_corrected", x_ticker=1,
        legend="upper right", x_label=Const.YEAR_UNIT, y_label=Const.TSI_UNIT)
    figs.append(fig)

    fig = visualizer.plot_signals(
        [
            (base_sig.t_a_nn, base_sig.a_nn, f"{Const.A}_raw", False),
            (base_sig.t_b_nn, base_sig.b_nn, f"{Const.B}_raw", False),
            (base_sig.t_a_nn, final_res.a_nn_corrected, f"{Const.A}_raw_corrected", False),
            (base_sig.t_b_nn, final_res.b_nn_corrected, f"{Const.B}_raw_corrected", False)
        ],
        results_dir, f"{model_name}_{Const.A}_{Const.B}_raw_corrected_full", x_ticker=1, y_lim=[1357, 1369],
        legend="upper right", x_label=Const.YEAR_UNIT, y_label=Const.TSI_UNIT)
    figs.append(fig)

    fig = visualizer.plot_signals_mean_std_precompute(
        [
            (out_res.t_daily_out, out_res.signal_daily_out, out_res.signal_std_daily_out, f"TSI_daily_{model_name}")
        ],
        results_dir, f"TSI_daily_{model_name}", x_ticker=1, legend="upper left", y_lim=[1362, 1369],
        x_label=Const.YEAR_UNIT, y_label=Const.TSI_UNIT)
    figs.append(fig)

    fig = visualizer.plot_signals_mean_std_precompute(
        [
            (out_res.t_hourly_out, out_res.signal_hourly_out, out_res.signal_std_hourly_out, f"TSI_hourly_{model_name}")
        ],
        results_dir, f"TSI_hourly_{model_name}", x_ticker=1, legend="upper left", y_lim=[1362, 1369],
        x_label=Const.YEAR_UNIT, y_label=Const.TSI_UNIT)
    figs.append(fig)

    fig = visualizer.plot_signals_mean_std(
        [
            (base_sig.t_a_nn, final_res.a_nn_corrected, f"{Const.A}_corrected_conf_int", window_size)
        ],
        results_dir, f"{model_name}_{Const.A}_raw_corrected_full_conf_int", x_ticker=1, legend="lower left",
        x_label=Const.YEAR_UNIT, y_label=Const.TSI_UNIT, y_lim=[1362, 1369])
    figs.append(fig)

    fig = visualizer.plot_signals_mean_std(
        [
            (base_sig.t_b_nn, final_res.b_nn_corrected, f"{Const.B}_corrected_conf_int", window_size)
        ],
        results_dir, f"{model_name}_{Const.B}_raw_corrected_full_conf_int", x_ticker=1, legend="lower left",
        x_label=Const.YEAR_UNIT, y_label=Const.TSI_UNIT, y_lim=[1362, 1369])
    figs.append(fig)

    fig = visualizer.plot_signal_history(base_sig.t_mutual_nn, result_.history_mutual_nn,
                                         results_dir, f"{model_name}_history",
                                         ground_truth_triplet=None,
                                         legend="upper right", x_label=Const.YEAR_UNIT, y_label=Const.TSI_UNIT)
    figs.append(fig)

    """
    fig = visualizer.plot_signals(
        [
            (base_sig.t_mutual_nn, before_fit.ratio_a_b_mutual_nn_corrected, f"RATIO_{Const.A}_{Const.B}_raw", False)
        ],
        results_dir, f"RATIO_{Const.A}_{Const.B}_raw_initial_fit", x_ticker=1, legend="upper right",
        x_label=Const.YEAR_UNIT, y_label=Const.TSI_UNIT)
    figs.append(fig)
    
    fig = visualizer.plot_signals_mean_std(
        [
            (base_sig.t_a_nn, base_sig.a_nn, f"{Const.A}_conf_int", window_size),
            (base_sig.t_b_nn, base_sig.b_nn, f"{Const.B}_conf_int", window_size),
            (base_sig.t_a_nn, final_res.a_nn_corrected, f"{Const.A}_corrected_conf_int", window_size),
            (base_sig.t_b_nn, final_res.b_nn_corrected, f"{Const.B}_corrected_conf_int", window_size)
        ],
        results_dir, f"{model_name}_{Const.A}_{Const.B}_raw_corrected_full_conf_int", x_ticker=1, legend="lower left",
        x_label=Const.YEAR_UNIT, y_label=Const.TSI_UNIT, y_lim=[1357, 1369])
    figs.append(fig)
    
        fig = visualizer.plot_signals(
        [
            (out_res.t_hourly_out, out_res.signal_hourly_out, f"TSI_hourly_{model_name}", False)
        ],
        results_dir, f"TSI_hourly_{model_name}", x_ticker=1, legend="upper left",
        x_label=Const.YEAR_UNIT, y_label=Const.TSI_UNIT)
    figs.append(fig)

    fig = visualizer.plot_signals(
        [
            (out_res.t_daily_out, out_res.signal_daily_out, f"TSI_daily_{model_name}", False)
        ],
        results_dir, f"TSI_daily_{model_name}", x_ticker=1, legend="upper left",
        x_label=Const.YEAR_UNIT, y_label=Const.TSI_UNIT)
    figs.append(fig)
    
    fig = visualizer.plot_signals(
        [
            (out_res.t_hourly_out, out_res.signal_hourly_out, f"TSI_hourly_{model_name}", False),
            (base_sig.t_a_nn, final_res.a_nn_corrected, f"{Const.A}_raw_corrected", False),
            (base_sig.t_b_nn, final_res.b_nn_corrected, f"{Const.B}_raw_corrected", False)
        ],
        results_dir, f"TSI_{model_name}_{Const.A}_hourly_{Const.B}", x_ticker=1, legend="upper left",
        x_label=Const.YEAR_UNIT, y_label=Const.TSI_UNIT, y_lim=[1357, 1369])
    figs.append(fig)
    """


if __name__ == "__main__":
    ARGS = parse_arguments()
    results_dir_path = create_results_dir(ARGS.model_type)

    # Load data
    data_pmo6v = load_data(Const.DATA_DIR, Const.VIRGO_FILE)

    visualizer = Visualizer()
    visualizer.set_figsize()

    # Perform modeling
    model = None
    if ARGS.model_type == "exp_lin":
        model = ExpLinModel()
    elif ARGS.model_type == "exp":
        model = ExpModel()
    elif ARGS.model_type == "spline":
        model = SplineModel()
    elif ARGS.model_type == "isotonic":
        model = IsotonicModel(smoothing=ARGS.model_smoothing)
    elif ARGS.model_type == "ensemble":
        model1, model2, model3, model4 = ExpLinModel(), ExpModel(), SplineModel(), IsotonicModel()
        model = EnsembleModel([model1, model2, model3, model4], [0.1, 0.3, 0.3, 0.3])

<<<<<<< HEAD
=======
    # Get correction method
    if ARGS.correction_method == 1:
        correction_method = CorrectionMethod.CORRECT_BOTH
    else:
        correction_method = CorrectionMethod.CORRECT_ONE

    print(correction_method)

>>>>>>> 1e75b799
    fitter = ModelFitter(data=data_pmo6v,
                         t_field_name=Const.T,
                         a_field_name=Const.A,
                         b_field_name=Const.B,
                         exposure_mode=ExposureMode.NUM_MEASUREMENTS,
                         outlier_fraction=ARGS.outlier_fraction)

    result: Result = fitter(model=model,
                            correction_method=correction_method,
                            moving_average_window=ARGS.window)

    if ARGS.save:
        save_modeling_result(results_dir_path, result, ARGS.model_type)

    result.downsample_nn_signals(k_a=1, k_b=1)
    plot_results(result, results_dir_path, ARGS.model_type, ARGS.window)

    if ARGS.visualize:
        plt.show()<|MERGE_RESOLUTION|>--- conflicted
+++ resolved
@@ -18,7 +18,7 @@
     parser.add_argument("--save", action="store_true", help="Flag for saving results.")
     parser.add_argument("--visualize", action="store_true", help="Flag for visualizing results.")
 
-    parser.add_argument("--model_type", type=str, default="ensemble", help="Model to train.")
+    parser.add_argument("--model_type", type=str, default="isotonic", help="Model to train.")
     parser.add_argument("--model_smoothing", action="store_true", help="Only for isotonic model.")
 
     parser.add_argument("--iterative_correction", type=int, default=2, help="Iterative correction method.")
@@ -201,8 +201,6 @@
         model1, model2, model3, model4 = ExpLinModel(), ExpModel(), SplineModel(), IsotonicModel()
         model = EnsembleModel([model1, model2, model3, model4], [0.1, 0.3, 0.3, 0.3])
 
-<<<<<<< HEAD
-=======
     # Get correction method
     if ARGS.correction_method == 1:
         correction_method = CorrectionMethod.CORRECT_BOTH
@@ -211,7 +209,6 @@
 
     print(correction_method)
 
->>>>>>> 1e75b799
     fitter = ModelFitter(data=data_pmo6v,
                          t_field_name=Const.T,
                          a_field_name=Const.A,
