import argparse
import datetime
import os
import pickle

import matplotlib.pyplot as plt

from dslab_virgo_tsi.constants import Constants as Const
from dslab_virgo_tsi.data_utils import load_data, make_dir
from dslab_virgo_tsi.models import ExposureMode, ExpModel, ExpLinModel, ModelingResult, IterationResult
from dslab_virgo_tsi.visualizer import Visualizer


def parse_arguments():
    parser = argparse.ArgumentParser()
    parser.add_argument("--model_type", type=str, default="exp_lin", help="Model to train.")
    parser.add_argument("--reuse", action="store_true", help="Flag for reusing previous results.")
    parser.add_argument("--visualize", action="store_true", help="Flag for visualizing results.")
    parser.add_argument("--window", type=int, default=81, help="Moving average window size.")
    parser.add_argument("--outlier_fraction", type=float, default=0, help="Outlier fraction.")

    return parser.parse_args()


def create_results_dir():
    results_dir = make_dir(os.path.join(Const.RESULTS_DIR, datetime.datetime.now().strftime("modeling_%Y-%m-%d")))
    return results_dir


def save_modeling_result(results_dir, model_results, model_name):
    with open(os.path.join(results_dir, "{}_modeling_result.pkl".format(model_name)), 'wb') as f:
        pickle.dump(model_results, f, protocol=pickle.HIGHEST_PROTOCOL)


def load_modeling_result(results_dir, model_name):
    with open(os.path.join(results_dir, "{}_modeling_result.pkl".format(model_name)), 'rb') as f:
        model_results = pickle.load(f)
    return model_results


def plot_results(results: ModelingResult, results_dir, model_name, window_size):
    first_iteration: IterationResult = results.history_mutual_nn[0]
    last_iteration: IterationResult = results.history_mutual_nn[-1]

    print("plotting results ...")
    figs = []
    fig = visualizer.plot_signals(
        [(results.t_mutual_nn, first_iteration.ratio_a_b, f"RATIO_{Const.A}_{Const.B}_raw", False)],
        results_dir, f"RATIO_{Const.A}_{Const.B}_raw_initial_fit", x_ticker=1, legend="upper right",
        x_label=Const.YEAR_UNIT, y_label=Const.TSI_UNIT)
    figs.append(fig)

    fig = visualizer.plot_signals(
        [(results.t_mutual_nn, first_iteration.a, f"{Const.A}_raw_nn", False),
         (results.t_mutual_nn, first_iteration.b, f"{Const.B}_raw_nn", False),
         (results.t_mutual_nn, last_iteration.a, f"{Const.A}_raw_nn_corrected", False),
         (results.t_mutual_nn, last_iteration.b, f"{Const.B}_raw_nn_corrected", False)],
        results_dir, f"{model_name}_{Const.A}_{Const.B}_raw_corrected", x_ticker=1, legend="upper right",
        x_label=Const.YEAR_UNIT, y_label=Const.TSI_UNIT)
    figs.append(fig)

    fig = visualizer.plot_signals(
        [(results.t_mutual_nn, first_iteration.ratio_a_b, f"RATIO_{Const.A}_{Const.B}_raw", False),
         (results.t_mutual_nn, last_iteration.ratio_a_b, f"RATIO_{Const.A}_{Const.B}_corrected", False)],
        results_dir, f"{model_name}_RATIO_DEGRADATION_{Const.A}_{Const.B}_raw_corrected", x_ticker=1,
        legend="upper right", x_label=Const.YEAR_UNIT, y_label=Const.TSI_UNIT)
    figs.append(fig)

    fig = visualizer.plot_signals(
        [(results.t_a_nn, results.a_nn, f"{Const.A}_raw", False),
         (results.t_b_nn, results.b_nn, f"{Const.B}_raw", False),
         (results.t_a_nn, results.a_nn_corrected, f"{Const.A}_raw_corrected", False),
         (results.t_b_nn, results.b_nn_corrected, f"{Const.B}_raw_corrected", False)],
        results_dir, f"{model_name}_{Const.A}_{Const.B}_raw_corrected_full", x_ticker=1, y_lim=[1357, 1369],
        legend="upper right", x_label=Const.YEAR_UNIT, y_label=Const.TSI_UNIT)
    figs.append(fig)

    """
    fig = Visualizer.plot_signals_mean_std(
        [(results.t_a_nn, results.a_nn, f"{Const.A}_conf_int", window_size),
         (results.t_b_nn, results.b_nn, f"{Const.B}_conf_int", window_size),
         (results.t_a_nn, results.a_nn_corrected, f"{Const.A}_corrected_conf_int", window_size),
         (results.t_b_nn, results.b_nn_corrected, f"{Const.B}_corrected_conf_int", window_size)],
        results_dir, f"{model_name}_{Const.A}_{Const.B}_raw_corrected_full_conf_int", x_ticker=1, legend="lower left", 
        x_label=Const.YEAR_UNIT, y_label=Const.TSI_UNIT, y_lim=[1357, 1369])
    figs.append(fig)

<<<<<<< HEAD
    fig = Visualizer.plot_signals_mean_std(
        [(results.t_a_nn, results.signal_a_nn, "{}_conf_int".format(Const.A), window_size),
         (results.t_b_nn, results.signal_b_nn, "{}_conf_int".format(Const.B), window_size),
         (results.t_a_nn, results.signal_a_nn_corrected, "{}_corrected_conf_int".format(Const.A), window_size),
         (results.t_b_nn, results.signal_b_nn_corrected, "{}_corrected_conf_int".format(Const.B), window_size)],
        results_dir, "{}_{}_{}_raw_corrected_full_conf_int".format(model_name, Const.A, Const.B),
        x_ticker=1, legend="lower left", x_label=Const.YEAR_UNIT, y_label=Const.TSI_UNIT, y_lim=[1357, 1369])
    figs.append(fig)

    fig = Visualizer.plot_signals(
        [(results.t_hourly_out, results.signal_hourly_out, "TSI_hourly_{}".format(model_name), False)],
=======
    fig = Visualizer.plot_signals(
        [(results.t_hourly_out, results.signal_hourly_out, f"TSI_hourly_{model_name}", False)],
>>>>>>> 8fd9ca73
        results_dir, "TSI_hourly_{}".format(model_name), x_ticker=1, legend="upper left", y_lim=[1357, 1369],
        x_label=Const.YEAR_UNIT, y_label=Const.TSI_UNIT)
    figs.append(fig)

    fig = Visualizer.plot_signals(
<<<<<<< HEAD
        [(results.t_daily_out, results.signal_daily_out, "TSI_daily_{}".format(model_name), False)],
=======
        [(results.t_daily_out, results.signal_daily_out, f"TSI_daily_{model_name}", False)],
>>>>>>> 8fd9ca73
        results_dir, "TSI_daily_{}".format(model_name), x_ticker=1, legend="upper left", y_lim=[1357, 1369],
        x_label=Const.YEAR_UNIT, y_label=Const.TSI_UNIT)
    figs.append(fig)

    fig = Visualizer.plot_signals(
<<<<<<< HEAD
        [(results.t_hourly_out, results.signal_hourly_out, "TSI_hourly_{}".format(model_name), False),
         (results.t_a_nn, results.signal_a_nn_corrected, "{}_raw_corrected".format(Const.A), False),
         (results.t_b_nn, results.signal_b_nn_corrected, "{}_raw_corrected".format(Const.B), False)],
        results_dir, "TSI_{}_{}_hourly_{}".format(model_name, Const.A, Const.B), x_ticker=1, legend="upper left",
        x_label=Const.YEAR_UNIT, y_label=Const.TSI_UNIT, y_lim=[1357, 1369])
    figs.append(fig)
=======
        [(results.t_hourly_out, results.signal_hourly_out, f"TSI_hourly_{model_name}", False),
         (results.t_a_nn, results.a_nn_corrected, f"{Const.A}_raw_corrected", False),
         (results.t_b_nn, results.b_nn_corrected, f"{Const.B}_raw_corrected", False)],
        results_dir, "TSI_{}_{}_hourly_{}".format(model_name, Const.A, Const.B), x_ticker=1, legend="upper left",
        x_label=Const.YEAR_UNIT, y_label=Const.TSI_UNIT, y_lim=[1357, 1369])
    figs.append(fig)
    """
>>>>>>> 8fd9ca73


if __name__ == "__main__":
    ARGS = parse_arguments()
    results_dir_path = create_results_dir()

    # Load data
    data_pmo6v = load_data(Const.DATA_DIR, Const.VIRGO_FILE)

    visualizer = Visualizer()
    visualizer.set_figsize()

    # Perform modeling
    model = None
    if not ARGS.reuse:
        if ARGS.model_type == "exp_lin":
            model = ExpLinModel(data=data_pmo6v,
                                t_field_name=Const.T,
                                a_field_name=Const.A,
                                b_field_name=Const.B,
                                exposure_mode=ExposureMode.NUM_MEASUREMENTS,
                                moving_average_window=ARGS.window,
                                outlier_fraction=ARGS.outlier_fraction)
        elif ARGS.model_type == "exp":
            model = ExpModel(data=data_pmo6v,
                             t_field_name=Const.T,
                             a_field_name=Const.A,
                             b_field_name=Const.B,
                             exposure_mode=ExposureMode.EXPOSURE_SUM,
                             moving_average_window=ARGS.window,
                             outlier_fraction=ARGS.outlier_fraction)

        result = model.get_result()
        save_modeling_result(results_dir_path, result, ARGS.model_type)
    else:
        result = load_modeling_result(results_dir_path, ARGS.model_type)

    # result.downsample_signals(k_a=1000, k_b=10)
    plot_results(result, results_dir_path, ARGS.model_type, ARGS.window)

    if ARGS.visualize:
        plt.show()<|MERGE_RESOLUTION|>--- conflicted
+++ resolved
@@ -85,7 +85,26 @@
         x_label=Const.YEAR_UNIT, y_label=Const.TSI_UNIT, y_lim=[1357, 1369])
     figs.append(fig)
 
-<<<<<<< HEAD
+    fig = Visualizer.plot_signals(
+        [(results.t_hourly_out, results.signal_hourly_out, f"TSI_hourly_{model_name}", False)],
+        results_dir, "TSI_hourly_{}".format(model_name), x_ticker=1, legend="upper left", y_lim=[1357, 1369],
+        x_label=Const.YEAR_UNIT, y_label=Const.TSI_UNIT)
+    figs.append(fig)
+
+    fig = Visualizer.plot_signals(
+        [(results.t_daily_out, results.signal_daily_out, f"TSI_daily_{model_name}", False)],
+        results_dir, "TSI_daily_{}".format(model_name), x_ticker=1, legend="upper left", y_lim=[1357, 1369],
+        x_label=Const.YEAR_UNIT, y_label=Const.TSI_UNIT)
+    figs.append(fig)
+
+    fig = Visualizer.plot_signals(
+        [(results.t_hourly_out, results.signal_hourly_out, f"TSI_hourly_{model_name}", False),
+         (results.t_a_nn, results.a_nn_corrected, f"{Const.A}_raw_corrected", False),
+         (results.t_b_nn, results.b_nn_corrected, f"{Const.B}_raw_corrected", False)],
+        results_dir, "TSI_{}_{}_hourly_{}".format(model_name, Const.A, Const.B), x_ticker=1, legend="upper left",
+        x_label=Const.YEAR_UNIT, y_label=Const.TSI_UNIT, y_lim=[1357, 1369])
+    figs.append(fig)
+
     fig = Visualizer.plot_signals_mean_std(
         [(results.t_a_nn, results.signal_a_nn, "{}_conf_int".format(Const.A), window_size),
          (results.t_b_nn, results.signal_b_nn, "{}_conf_int".format(Const.B), window_size),
@@ -97,41 +116,24 @@
 
     fig = Visualizer.plot_signals(
         [(results.t_hourly_out, results.signal_hourly_out, "TSI_hourly_{}".format(model_name), False)],
-=======
-    fig = Visualizer.plot_signals(
-        [(results.t_hourly_out, results.signal_hourly_out, f"TSI_hourly_{model_name}", False)],
->>>>>>> 8fd9ca73
         results_dir, "TSI_hourly_{}".format(model_name), x_ticker=1, legend="upper left", y_lim=[1357, 1369],
         x_label=Const.YEAR_UNIT, y_label=Const.TSI_UNIT)
     figs.append(fig)
 
     fig = Visualizer.plot_signals(
-<<<<<<< HEAD
         [(results.t_daily_out, results.signal_daily_out, "TSI_daily_{}".format(model_name), False)],
-=======
-        [(results.t_daily_out, results.signal_daily_out, f"TSI_daily_{model_name}", False)],
->>>>>>> 8fd9ca73
         results_dir, "TSI_daily_{}".format(model_name), x_ticker=1, legend="upper left", y_lim=[1357, 1369],
         x_label=Const.YEAR_UNIT, y_label=Const.TSI_UNIT)
     figs.append(fig)
 
     fig = Visualizer.plot_signals(
-<<<<<<< HEAD
         [(results.t_hourly_out, results.signal_hourly_out, "TSI_hourly_{}".format(model_name), False),
          (results.t_a_nn, results.signal_a_nn_corrected, "{}_raw_corrected".format(Const.A), False),
          (results.t_b_nn, results.signal_b_nn_corrected, "{}_raw_corrected".format(Const.B), False)],
         results_dir, "TSI_{}_{}_hourly_{}".format(model_name, Const.A, Const.B), x_ticker=1, legend="upper left",
         x_label=Const.YEAR_UNIT, y_label=Const.TSI_UNIT, y_lim=[1357, 1369])
     figs.append(fig)
-=======
-        [(results.t_hourly_out, results.signal_hourly_out, f"TSI_hourly_{model_name}", False),
-         (results.t_a_nn, results.a_nn_corrected, f"{Const.A}_raw_corrected", False),
-         (results.t_b_nn, results.b_nn_corrected, f"{Const.B}_raw_corrected", False)],
-        results_dir, "TSI_{}_{}_hourly_{}".format(model_name, Const.A, Const.B), x_ticker=1, legend="upper left",
-        x_label=Const.YEAR_UNIT, y_label=Const.TSI_UNIT, y_lim=[1357, 1369])
-    figs.append(fig)
     """
->>>>>>> 8fd9ca73
 
 
 if __name__ == "__main__":
