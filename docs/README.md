--- conflicted
+++ resolved
@@ -42,11 +42,19 @@
 times (Solar irradiance is proportional to 1/r^2 with r being the distance between the Sun and the satellite) and eliminates
 special relativity effects.** ```????```
     * The convertion algorithm was developed by the developer.
-<<<<<<< HEAD
     * Level-1 source: ftp://ftp.pmodwrc.ch/pub/data/irradiance/virgo/1-minute_Data/VIRGO_1min_0083-7404.fits/.idl 
     ```(PMO6V ????)```
 
 * Level-1.8: Exposure dependent changes are determined for each radiometer individually.
+* Level-1 to Level-2:
+    * Step 1:
+        * DIARAD-L time series are corrected using backup DIARAD-R with splines
+    * Step 2:
+        * corrected DIARAD are compared with PMO6V-B by fitting an exponential correction for the non-exposure dependent
+          change of DIARAD and a dose and temperature dependent correction for the early increase of PMO6V-B simultaneously
+    * Step 3:
+        * fully corrected DIARAD-L corresponds to the final level-2 data set
+        * corrected PMO6V-B is now used to correct PMO6V-A to level-2 data set
 
 * Level-2.0 (VIRGO TSI): Inputs are the DIARAD level-2.0, corrected data for degradation, 
 and PMO6V level-2.0, corrected data for degradation. The final VIRGO TSI is obtained by a weighted average of PMO6V
@@ -70,21 +78,7 @@
     
 
  
-=======
-    * Level-1 source: ftp://ftp.pmodwrc.ch/pub/data/irradiance/virgo/1-minute_Data/VIRGO_1min_0083-7404.fits/.idl (PMO6V ?)
-
-* Level-1 to Level-2:
-    * Step 1:
-        * DIARAD-L time series are corrected using backup DIARAD-R with splines
-    * Step 2:
-        * corrected DIARAD are compared with PMO6V-B by fitting an exponential correction for the non-exposure dependent
-          change of DIARAD and a dose and temperature dependent correction for the early increase of PMO6V-B simultaneously
-    * Step 3:
-        * fully corrected DIARAD-L corresponds to the final level-2 data set
-        * corrected PMO6V-B is now used to correct PMO6V-A to level-2 data set
-
 ![From Level-1 to Level-2](Level1ToLevel2.jpg)
->>>>>>> 628e4f77
 
 Current understanding of problem:
 
