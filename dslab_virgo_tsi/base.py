import logging
import time
from abc import ABC, abstractmethod
from enum import Enum, auto
from typing import List, Tuple

import gpflow
import numpy as np
import tensorflow as tf
from gpflow.ci_utils import ci_niter
from sklearn.gaussian_process import GaussianProcessRegressor
from sklearn.gaussian_process.kernels import WhiteKernel, Matern

from dslab_virgo_tsi.constants import Constants as Const
from dslab_virgo_tsi.data_utils import notnan_indices, detect_outliers, median_downsample_by_factor, get_summary
from dslab_virgo_tsi.gpflow_utils import SVGaussianProcess
from dslab_virgo_tsi.model_constants import GaussianProcessConstants as GPConsts
from dslab_virgo_tsi.model_constants import SVGaussianProcessConstants as SVGPConsts


# from pykalman import KalmanFilter
# from scipy.interpolate import interp1d


class ExposureMode(Enum):
    NUM_MEASUREMENTS = auto()
    EXPOSURE_SUM = auto()


class CorrectionMethod(Enum):
    CORRECT_BOTH = auto()
    CORRECT_ONE = auto()


class OutputMethod(Enum):
    SVGP = auto()
    GP = auto()
    KF = auto()


class BaseSignals:
    def __init__(self, a_nn, b_nn, t_a_nn, t_b_nn, exposure_a_nn, exposure_b_nn, a_mutual_nn, b_mutual_nn, t_mutual_nn,
                 exposure_a_mutual_nn, exposure_b_mutual_nn):
        """

        Parameters
        ----------
        a_nn : array_like
            Signal a with non nan values.
        b_nn : array_like
            Signal a with non nan values.
        t_a_nn : array_like
            Time at which sensor a has non nan value.
        t_b_nn : array_like
            Time at which sensor b has non nan value.
        exposure_a_nn : array_like
            Exposure at which sensor b has non nan value.
        exposure_b_nn : array_like
            Exposure at which sensor b has non nan value.
        a_mutual_nn : array_like
            Signal a where neither a nor b signal have nan values.
        b_mutual_nn : array_like
            Signal b where neither a nor b signal have nan values.
        t_mutual_nn : array_like
            Time where neither a nor b signal have nan values.
        exposure_a_mutual_nn : array_like
            Exposure a where neither a nor b signal have nan values.
        exposure_b_mutual_nn : array_like
            Exposure b where neither a nor b signal have nan values.
        """
        self.a_nn, self.b_nn = a_nn, b_nn
        self.t_a_nn, self.t_b_nn = t_a_nn, t_b_nn
        self.exposure_a_nn, self.exposure_b_nn = exposure_a_nn, exposure_b_nn
        self.a_mutual_nn, self.b_mutual_nn = a_mutual_nn, b_mutual_nn
        self.t_mutual_nn = t_mutual_nn
        self.exposure_a_mutual_nn, self.exposure_b_mutual_nn = exposure_a_mutual_nn, exposure_b_mutual_nn


class OutResult:
    def __init__(self, t_hourly_out, signal_hourly_out, signal_std_hourly_out, t_daily_out, signal_daily_out,
                 signal_std_daily_out):
        """

        Parameters
        ----------
        t_hourly_out : array_like
            Times by hour.
        signal_hourly_out : array_like
            Final signal sampled every hour.
        signal_std_hourly_out : array_like
            Standard deviation of final signal sampled every hour.
        t_daily_out : array_like
            Times by day.
        signal_daily_out : array_like
            Final signal sampled every day.
        signal_std_daily_out : array_like
            Standard deviation of final signal sampled every day.
        """
        self.t_hourly_out = t_hourly_out
        self.signal_hourly_out = signal_hourly_out
        self.signal_std_hourly_out = signal_std_hourly_out
        self.t_daily_out = t_daily_out
        self.signal_daily_out = signal_daily_out
        self.signal_std_daily_out = signal_std_daily_out


class Params:
    def __init__(self, *args, **kwargs):
        """

        Parameters
        ----------
        args : List
            List of parameters.
        kwargs : Dict
            Dictionary of parameters.
        """
        self.args = args
        self.kwargs = kwargs

    def __str__(self):
        return str(self.args) + "\t" + str(self.kwargs)


class Corrections:
    def __init__(self, a_correction, b_correction):
        """

        Parameters
        ----------
        a_correction : array_like
            Corrected signal a.
        b_correction : array_like
            Corrected signal b.
        """
        self.a_correction = a_correction
        self.b_correction = b_correction


class FitResult:
    def __init__(self, a_mutual_nn_corrected, b_mutual_nn_corrected, ratio_a_b_mutual_nn_corrected):
        self.a_mutual_nn_corrected, self.b_mutual_nn_corrected = a_mutual_nn_corrected, b_mutual_nn_corrected
        self.ratio_a_b_mutual_nn_corrected = ratio_a_b_mutual_nn_corrected


class FinalResult:
    def __init__(self, base_signals: BaseSignals, degradation_a_nn, degradation_b_nn):
        self.degradation_a_nn, self.degradation_b_nn = degradation_a_nn, degradation_b_nn
        self.a_nn_corrected = np.divide(base_signals.a_nn, degradation_a_nn)
        self.b_nn_corrected = np.divide(base_signals.b_nn, degradation_b_nn)


class Result:
    def __init__(self, base_signals: BaseSignals, history_mutual_nn: List[FitResult], final: FinalResult,
                 out: OutResult):
        self.base_signals = base_signals
        self.history_mutual_nn = history_mutual_nn
        self.final = final
        self.out = out


class BaseModel(ABC):
    @abstractmethod
    def get_initial_params(self, base_signals: BaseSignals) -> Params:
        pass

    @abstractmethod
    def fit_and_correct(self, base_signals: BaseSignals, fit_result: FitResult,
                        initial_params: Params, method: CorrectionMethod) -> Tuple[Corrections, Params]:
        """

        Parameters
        ----------
        base_signals
        fit_result
        initial_params
        method

        Returns
        -------

        """
        pass

    @abstractmethod
    def compute_final_result(self, base_signals: BaseSignals, optimal_params: Params) -> FinalResult:
        pass


class ModelFitter:
    """
    mutual_nn -> values taken at times when all signals are not nan
    nn -> values taken at times when specific signal is not nan
    """

    def __init__(self, mode, data, a_field_name, b_field_name, t_field_name, exposure_mode, outlier_fraction=0):
        self.mode = mode

        # Compute all signals and store all relevant to BaseSignals object
        a, b, t = data[a_field_name].values, data[b_field_name].values, data[t_field_name].values

        # Filter outliers
        if outlier_fraction > 0:
            data = self._filter_outliers(data, a_field_name, b_field_name, outlier_fraction)

        # Calculate exposure
        b_mean = float(np.mean(b[notnan_indices(b)]))
        a_length = a.shape[0]
        exposure_a = self._compute_exposure(a, exposure_mode, b_mean, a_length)
        exposure_b = self._compute_exposure(b, exposure_mode, b_mean, a_length)
        data["e_a"], data["e_b"] = exposure_a, exposure_b

        # Not nan rows (non-mutual)
        index_a_nn, index_b_nn = notnan_indices(a), notnan_indices(b)
        a_nn, b_nn = a[index_a_nn], b[index_b_nn]
        t_a_nn, t_b_nn = t[index_a_nn], t[index_b_nn]
        exposure_a_nn, exposure_b_nn = exposure_a[index_a_nn], exposure_b[index_b_nn]

        # Extract mutual not nan rows
        data_mutual_nn = data[[t_field_name, a_field_name, b_field_name, "e_a", "e_b"]].dropna()
        a_mutual_nn, b_mutual_nn = data_mutual_nn[a_field_name].values, data_mutual_nn[b_field_name].values
        t_mutual_nn = data_mutual_nn[t_field_name].values
        exposure_a_mutual_nn, exposure_b_mutual_nn = data_mutual_nn["e_a"].values, data_mutual_nn["e_b"].values
        logging.info("Mutual signals extracted.")

        # Create BaseSignals instance
        self.base_signals = BaseSignals(a_nn, b_nn, t_a_nn, t_b_nn, exposure_a_nn, exposure_b_nn, a_mutual_nn,
                                        b_mutual_nn, t_mutual_nn, exposure_a_mutual_nn, exposure_b_mutual_nn)

    def __call__(self, model: BaseModel, correction_method: CorrectionMethod, output_method: OutputMethod) -> Result:
        # Perform initial fit if needed
        initial_params: Params = model.get_initial_params(self.base_signals)

        # Compute iterative corrections
        history_mutual_nn, optimal_params = self._iterative_correction(model, self.base_signals, initial_params,
                                                                       correction_method)

        # Compute final result
        final_result = model.compute_final_result(self.base_signals, optimal_params)

        # Compute output signals
<<<<<<< HEAD
        #out_result = self._compute_output(self.base_signals, final_result)
        out_result = None
=======
        out_result = self._compute_output(self.base_signals, final_result, output_method)
>>>>>>> ba1fe0dd

        # Return all together
        return Result(self.base_signals, history_mutual_nn, final_result, out_result)

    @staticmethod
    def _filter_outliers(data, a_field_name, b_field_name, outlier_fraction):
        data = data.copy()

        a, b = data[a_field_name].values, data[b_field_name].values

        a_outlier_indices = notnan_indices(a)
        a_outlier_indices[a_outlier_indices] = detect_outliers(a[notnan_indices(a)], None, outlier_fraction)

        b_outlier_indices = notnan_indices(b)
        b_outlier_indices[b_outlier_indices] = detect_outliers(b[notnan_indices(b)], None, outlier_fraction)

        logging.info(f"{a_field_name}: {a_outlier_indices.sum()} outliers")
        logging.info(f"{b_field_name}: {b_outlier_indices.sum()} outliers")
        logging.info("Outliers filtered.")

        a[a_outlier_indices] = np.nan
        b[b_outlier_indices] = np.nan

        data[a_field_name] = a
        data[b_field_name] = b

        return data

    def _compute_output(self, base_signals: BaseSignals, final_result: FinalResult,
                        output_method: OutputMethod) -> OutResult:
        logging.info("Computing output ...")

        if self.mode == "gen":
            min_time = 0
            max_time = np.minimum(base_signals.t_a_nn.max(), base_signals.t_b_nn.max())

            num_hours = int(1000 + 1)
            num_hours_in_day = 10
            GPConsts.DOWNSAMPLING_FACTOR_A = 100
            GPConsts.DOWNSAMPLING_FACTOR_B = 100
        else:
            min_time = 0
            max_time = np.minimum(np.floor(base_signals.t_a_nn.max()), np.floor(base_signals.t_b_nn.max()))

            num_hours = int(24 * (max_time - min_time) + 1)
            num_hours_in_day = 24

        t_hourly_out = np.linspace(min_time, max_time, num_hours).reshape(-1, 1)
        t_daily_out = t_hourly_out[::num_hours_in_day]

        mean = np.mean(np.concatenate((final_result.a_nn_corrected, final_result.b_nn_corrected), axis=0))

        if output_method == OutputMethod.GP:
            t_a_downsampled = median_downsample_by_factor(base_signals.t_a_nn,
                                                          GPConsts.DOWNSAMPLING_FACTOR_A).reshape(-1, 1)
            t_b_downsampled = median_downsample_by_factor(base_signals.t_b_nn,
                                                          GPConsts.DOWNSAMPLING_FACTOR_B).reshape(-1, 1)
            a_downsampled = median_downsample_by_factor(final_result.a_nn_corrected,
                                                        GPConsts.DOWNSAMPLING_FACTOR_A) - mean
            b_downsampled = median_downsample_by_factor(final_result.b_nn_corrected,
                                                        GPConsts.DOWNSAMPLING_FACTOR_B) - mean

            signal = np.concatenate([a_downsampled, b_downsampled], axis=0)
            t = np.concatenate([t_a_downsampled, t_b_downsampled], axis=0)

            matern_kernel = Matern(length_scale=GPConsts.MATERN_LENGTH_SCALE,
                                   length_scale_bounds=GPConsts.MATERN_LENGTH_SCALE_BOUNDS,
                                   nu=GPConsts.MATERN_NU)

            white_kernel = WhiteKernel(noise_level=GPConsts.WHITE_NOISE_LEVEL,
                                       noise_level_bounds=GPConsts.WHITE_NOISE_LEVEL_BOUNDS)

            kernel = matern_kernel + white_kernel

            gpr = GaussianProcessRegressor(kernel=kernel,
                                           random_state=Const.RANDOM_SEED,
                                           n_restarts_optimizer=GPConsts.N_RESTARTS_OPTIMIZER)
            gpr.fit(t, signal)

            logging.info("GP data samples: {:>10}".format(t.shape[0]))
            logging.info("GP log marginal likelihood:\t{:>10}".format(gpr.log_marginal_likelihood()))
            logging.info("GP parameters:\t{:>10}".format(str(gpr.kernel_)))

            # Prediction
            signal_hourly_out, signal_std_hourly_out = gpr.predict(t_hourly_out, return_std=True)

            signal_daily_out = signal_hourly_out[::num_hours_in_day]
            signal_std_daily_out = signal_std_hourly_out[::num_hours_in_day]

        else:
            # t_a_downsampled = base_signals.t_a_nn
            # a_downsampled = final_result.a_nn_corrected

            t_b_downsampled = base_signals.t_b_nn
            b_downsampled = final_result.b_nn_corrected

            print(t_b_downsampled.shape, b_downsampled.shape)
            # x = np.concatenate([a_downsampled, b_downsampled], axis=0).reshape(-1, 1)
            # t = np.concatenate([t_a_downsampled, t_b_downsampled], axis=0).reshape(-1, 1)

            t = t_b_downsampled[:].reshape(-1, 1)
            x = b_downsampled[:].reshape(-1, 1) - mean

            z = np.linspace(min_time, max_time, SVGPConsts.NUM_INDUCING_POINTS).reshape(-1, 1)
            z = t[::180].copy()

            kernel = gpflow.kernels.Sum([gpflow.kernels.Matern32(), gpflow.kernels.White()])
            m = gpflow.models.SVGP(kernel, gpflow.likelihoods.Gaussian(), z, num_data=np.size(t))

            # Inducing variables not trainable
            gpflow.utilities.set_trainable(m.inducing_variable, False)
            m.kernel.kernels[0].lengthscale.assign(427)

            logging.info("Model created.\n\n" + str(get_summary(m)) + "\n")

            # Dataset
            train_dataset = tf.data.Dataset.from_tensor_slices((t, x)).repeat().shuffle(buffer_size=np.size(t),
                                                                                        seed=Const.RANDOM_SEED)

            # Training
            start = time.time()
            maxiter = ci_niter(SVGPConsts.MAX_ITERATIONS)

            SVGaussianProcess.run_adam(model=m,
                                       iterations=maxiter,
                                       train_dataset=train_dataset,
                                       minibatch_size=SVGPConsts.MINIBATCH_SIZE)

            end = time.time()
            logging.info("Training finished after: {:>10} sec".format(end - start))

            logging.info("Prediction started.")
            signal_hourly_out, signal_var_hourly_out = m.predict_y(t_hourly_out)
            signal_std_hourly_out = tf.sqrt(signal_var_hourly_out)

            signal_hourly_out = tf.reshape(signal_hourly_out, [-1]).numpy()
            signal_std_hourly_out = tf.reshape(signal_std_hourly_out, [-1]).numpy()

            signal_daily_out = signal_hourly_out[::num_hours_in_day]
            signal_std_daily_out = signal_std_hourly_out[::num_hours_in_day]

        return OutResult(t_hourly_out.ravel(), signal_hourly_out + mean, signal_std_hourly_out,
                         t_daily_out.ravel(), signal_daily_out + mean, signal_std_daily_out)

    @staticmethod
    def _estimate_noise_level(x, y, kernel, white_kernel):
        logging.info("Estimating noise on {} data samples.".format(x.shape[0]))
        kernel = kernel + white_kernel
        gp = GaussianProcessRegressor(kernel=kernel, random_state=Const.RANDOM_SEED,
                                      n_restarts_optimizer=GPConsts.N_RESTARTS_OPTIMIZER,
                                      alpha=0.0).fit(x, y)
        logging.info("GP estimate noise variance:\t{:>10}".format(str(gp.kernel_.get_params()["k2__noise_level"])))

        noise_level = gp.kernel_.get_params()["k2__noise_level"]
        return noise_level

    @staticmethod
    def _compute_exposure(x, mode=ExposureMode.NUM_MEASUREMENTS, mean=1.0, length=None):
        if mode == ExposureMode.NUM_MEASUREMENTS:
            x = np.nan_to_num(x) > 0
        elif mode == ExposureMode.EXPOSURE_SUM:
            x = np.nan_to_num(x)
            x = x / mean

        if length:
            x = x / length

        logging.info("Exposure computed.")
        return np.cumsum(x)

    @staticmethod
    def _iterative_correction(model: BaseModel, base_signals: BaseSignals, initial_params: Params,
                              method: CorrectionMethod, eps=1e-7, max_iter=100) -> Tuple[
        List[FitResult], Params]:
        """Note that we here deal only with mutual_nn data. Variable ratio_a_b_mutual_nn_corrected has different
        definitions based on the correction method used."""
        logging.info("Iterative correction started.")
        fit_result = FitResult(np.copy(base_signals.a_mutual_nn), np.copy(base_signals.b_mutual_nn),
                               np.divide(base_signals.a_mutual_nn, base_signals.b_mutual_nn))

        history = [fit_result]

        step = 0
        has_converged = False
        current_params = initial_params
        while not has_converged and step < max_iter:
            step += 1
            fit_result_previous = fit_result

            # Use model for fitting
            corrections, current_params = model.fit_and_correct(base_signals, fit_result_previous, initial_params,
                                                                method)

            if method == CorrectionMethod.CORRECT_BOTH:
                a_mutual_nn_corrected = np.divide(fit_result_previous.a_mutual_nn_corrected, corrections.a_correction)
                b_mutual_nn_corrected = np.divide(fit_result_previous.b_mutual_nn_corrected, corrections.b_correction)
                ratio_a_b_mutual_nn_corrected = np.divide(a_mutual_nn_corrected, b_mutual_nn_corrected)
            else:
                a_mutual_nn_corrected = np.divide(base_signals.a_mutual_nn, corrections.a_correction)
                b_mutual_nn_corrected = np.divide(base_signals.b_mutual_nn, corrections.b_correction)
                ratio_a_b_mutual_nn_corrected = np.divide(base_signals.a_mutual_nn, b_mutual_nn_corrected)

            # Store current state to history
            fit_result = FitResult(a_mutual_nn_corrected, b_mutual_nn_corrected, ratio_a_b_mutual_nn_corrected)
            history.append(fit_result)

            # Compute delta
            a_previous = fit_result_previous.a_mutual_nn_corrected
            b_previous = fit_result_previous.b_mutual_nn_corrected
            delta_norm_a = np.linalg.norm(a_mutual_nn_corrected - a_previous) / np.linalg.norm(a_previous)
            delta_norm_b = np.linalg.norm(b_mutual_nn_corrected - b_previous) / np.linalg.norm(b_previous)
            delta_norm = delta_norm_a + delta_norm_b

            has_converged = delta_norm < eps
            logging.info("Step:\t{:<30}Delta norm:\t{:>10}".format(step, delta_norm))

        if method == CorrectionMethod.CORRECT_BOTH:
            method = CorrectionMethod.CORRECT_ONE
            ratio_final = np.divide(base_signals.a_mutual_nn, fit_result.b_mutual_nn_corrected)
            fit_result_final = FitResult(base_signals.a_mutual_nn, fit_result.b_mutual_nn_corrected, ratio_final)
            _, current_params = model.fit_and_correct(base_signals, fit_result_final, initial_params, method)
            logging.info("Final fit.")

        return history, current_params<|MERGE_RESOLUTION|>--- conflicted
+++ resolved
@@ -1,21 +1,16 @@
 import logging
-import time
 from abc import ABC, abstractmethod
 from enum import Enum, auto
 from typing import List, Tuple
 
-import gpflow
 import numpy as np
-import tensorflow as tf
-from gpflow.ci_utils import ci_niter
 from sklearn.gaussian_process import GaussianProcessRegressor
+
+from dslab_virgo_tsi.data_utils import notnan_indices, detect_outliers, median_downsample_by_factor, median_downsample_by_max_points
+from dslab_virgo_tsi.model_constants import GaussianProcessConstants as GPConsts
+from dslab_virgo_tsi.constants import Constants as Const
+
 from sklearn.gaussian_process.kernels import WhiteKernel, Matern
-
-from dslab_virgo_tsi.constants import Constants as Const
-from dslab_virgo_tsi.data_utils import notnan_indices, detect_outliers, median_downsample_by_factor, get_summary
-from dslab_virgo_tsi.gpflow_utils import SVGaussianProcess
-from dslab_virgo_tsi.model_constants import GaussianProcessConstants as GPConsts
-from dslab_virgo_tsi.model_constants import SVGaussianProcessConstants as SVGPConsts
 
 
 # from pykalman import KalmanFilter
@@ -30,12 +25,6 @@
 class CorrectionMethod(Enum):
     CORRECT_BOTH = auto()
     CORRECT_ONE = auto()
-
-
-class OutputMethod(Enum):
-    SVGP = auto()
-    GP = auto()
-    KF = auto()
 
 
 class BaseSignals:
@@ -227,7 +216,7 @@
         self.base_signals = BaseSignals(a_nn, b_nn, t_a_nn, t_b_nn, exposure_a_nn, exposure_b_nn, a_mutual_nn,
                                         b_mutual_nn, t_mutual_nn, exposure_a_mutual_nn, exposure_b_mutual_nn)
 
-    def __call__(self, model: BaseModel, correction_method: CorrectionMethod, output_method: OutputMethod) -> Result:
+    def __call__(self, model: BaseModel, correction_method: CorrectionMethod) -> Result:
         # Perform initial fit if needed
         initial_params: Params = model.get_initial_params(self.base_signals)
 
@@ -239,12 +228,7 @@
         final_result = model.compute_final_result(self.base_signals, optimal_params)
 
         # Compute output signals
-<<<<<<< HEAD
-        #out_result = self._compute_output(self.base_signals, final_result)
-        out_result = None
-=======
-        out_result = self._compute_output(self.base_signals, final_result, output_method)
->>>>>>> ba1fe0dd
+        out_result = self._compute_output(self.base_signals, final_result)
 
         # Return all together
         return Result(self.base_signals, history_mutual_nn, final_result, out_result)
@@ -273,11 +257,20 @@
 
         return data
 
-    def _compute_output(self, base_signals: BaseSignals, final_result: FinalResult,
-                        output_method: OutputMethod) -> OutResult:
+    def _compute_output(self, base_signals: BaseSignals, final_result: FinalResult) -> OutResult:
         logging.info("Computing output ...")
 
-        if self.mode == "gen":
+        num_hours, num_hours_in_day = None, None
+        min_time, max_time = None, None
+        length_scale = None
+        if self.mode == "virgo":
+            min_time = 0
+            max_time = np.minimum(np.floor(base_signals.t_a_nn.max()), np.floor(base_signals.t_b_nn.max()))
+
+            num_hours = int(24 * (max_time - min_time) + 1)
+            num_hours_in_day = 24
+
+        elif self.mode == "generator":
             min_time = 0
             max_time = np.minimum(base_signals.t_a_nn.max(), base_signals.t_b_nn.max())
 
@@ -285,109 +278,47 @@
             num_hours_in_day = 10
             GPConsts.DOWNSAMPLING_FACTOR_A = 100
             GPConsts.DOWNSAMPLING_FACTOR_B = 100
-        else:
-            min_time = 0
-            max_time = np.minimum(np.floor(base_signals.t_a_nn.max()), np.floor(base_signals.t_b_nn.max()))
-
-            num_hours = int(24 * (max_time - min_time) + 1)
-            num_hours_in_day = 24
-
-        t_hourly_out = np.linspace(min_time, max_time, num_hours).reshape(-1, 1)
+
+        t_hourly_out = np.linspace(min_time, max_time, num_hours)
         t_daily_out = t_hourly_out[::num_hours_in_day]
 
         mean = np.mean(np.concatenate((final_result.a_nn_corrected, final_result.b_nn_corrected), axis=0))
 
-        if output_method == OutputMethod.GP:
-            t_a_downsampled = median_downsample_by_factor(base_signals.t_a_nn,
-                                                          GPConsts.DOWNSAMPLING_FACTOR_A).reshape(-1, 1)
-            t_b_downsampled = median_downsample_by_factor(base_signals.t_b_nn,
-                                                          GPConsts.DOWNSAMPLING_FACTOR_B).reshape(-1, 1)
-            a_downsampled = median_downsample_by_factor(final_result.a_nn_corrected,
-                                                        GPConsts.DOWNSAMPLING_FACTOR_A) - mean
-            b_downsampled = median_downsample_by_factor(final_result.b_nn_corrected,
-                                                        GPConsts.DOWNSAMPLING_FACTOR_B) - mean
-
-            signal = np.concatenate([a_downsampled, b_downsampled], axis=0)
-            t = np.concatenate([t_a_downsampled, t_b_downsampled], axis=0)
-
-            matern_kernel = Matern(length_scale=GPConsts.MATERN_LENGTH_SCALE,
-                                   length_scale_bounds=GPConsts.MATERN_LENGTH_SCALE_BOUNDS,
-                                   nu=GPConsts.MATERN_NU)
-
-            white_kernel = WhiteKernel(noise_level=GPConsts.WHITE_NOISE_LEVEL,
-                                       noise_level_bounds=GPConsts.WHITE_NOISE_LEVEL_BOUNDS)
-
-            kernel = matern_kernel + white_kernel
-
-            gpr = GaussianProcessRegressor(kernel=kernel,
-                                           random_state=Const.RANDOM_SEED,
-                                           n_restarts_optimizer=GPConsts.N_RESTARTS_OPTIMIZER)
-            gpr.fit(t, signal)
-
-            logging.info("GP data samples: {:>10}".format(t.shape[0]))
-            logging.info("GP log marginal likelihood:\t{:>10}".format(gpr.log_marginal_likelihood()))
-            logging.info("GP parameters:\t{:>10}".format(str(gpr.kernel_)))
-
-            # Prediction
-            signal_hourly_out, signal_std_hourly_out = gpr.predict(t_hourly_out, return_std=True)
-
-            signal_daily_out = signal_hourly_out[::num_hours_in_day]
-            signal_std_daily_out = signal_std_hourly_out[::num_hours_in_day]
-
-        else:
-            # t_a_downsampled = base_signals.t_a_nn
-            # a_downsampled = final_result.a_nn_corrected
-
-            t_b_downsampled = base_signals.t_b_nn
-            b_downsampled = final_result.b_nn_corrected
-
-            print(t_b_downsampled.shape, b_downsampled.shape)
-            # x = np.concatenate([a_downsampled, b_downsampled], axis=0).reshape(-1, 1)
-            # t = np.concatenate([t_a_downsampled, t_b_downsampled], axis=0).reshape(-1, 1)
-
-            t = t_b_downsampled[:].reshape(-1, 1)
-            x = b_downsampled[:].reshape(-1, 1) - mean
-
-            z = np.linspace(min_time, max_time, SVGPConsts.NUM_INDUCING_POINTS).reshape(-1, 1)
-            z = t[::180].copy()
-
-            kernel = gpflow.kernels.Sum([gpflow.kernels.Matern32(), gpflow.kernels.White()])
-            m = gpflow.models.SVGP(kernel, gpflow.likelihoods.Gaussian(), z, num_data=np.size(t))
-
-            # Inducing variables not trainable
-            gpflow.utilities.set_trainable(m.inducing_variable, False)
-            m.kernel.kernels[0].lengthscale.assign(427)
-
-            logging.info("Model created.\n\n" + str(get_summary(m)) + "\n")
-
-            # Dataset
-            train_dataset = tf.data.Dataset.from_tensor_slices((t, x)).repeat().shuffle(buffer_size=np.size(t),
-                                                                                        seed=Const.RANDOM_SEED)
-
-            # Training
-            start = time.time()
-            maxiter = ci_niter(SVGPConsts.MAX_ITERATIONS)
-
-            SVGaussianProcess.run_adam(model=m,
-                                       iterations=maxiter,
-                                       train_dataset=train_dataset,
-                                       minibatch_size=SVGPConsts.MINIBATCH_SIZE)
-
-            end = time.time()
-            logging.info("Training finished after: {:>10} sec".format(end - start))
-
-            logging.info("Prediction started.")
-            signal_hourly_out, signal_var_hourly_out = m.predict_y(t_hourly_out)
-            signal_std_hourly_out = tf.sqrt(signal_var_hourly_out)
-
-            signal_hourly_out = tf.reshape(signal_hourly_out, [-1]).numpy()
-            signal_std_hourly_out = tf.reshape(signal_std_hourly_out, [-1]).numpy()
-
-            signal_daily_out = signal_hourly_out[::num_hours_in_day]
-            signal_std_daily_out = signal_std_hourly_out[::num_hours_in_day]
-
-        return OutResult(t_hourly_out.ravel(), signal_hourly_out + mean, signal_std_hourly_out,
-                         t_daily_out.ravel(), signal_daily_out + mean, signal_std_daily_out)
+        # Downsample and normalize
+        t_a_downsampled = median_downsample_by_factor(base_signals.t_a_nn, GPConsts.DOWNSAMPLING_FACTOR_A).reshape(-1, 1)
+        t_b_downsampled = median_downsample_by_factor(base_signals.t_b_nn, GPConsts.DOWNSAMPLING_FACTOR_B).reshape(-1, 1)
+        a_downsampled = median_downsample_by_factor(final_result.a_nn_corrected, GPConsts.DOWNSAMPLING_FACTOR_A) - mean
+        b_downsampled = median_downsample_by_factor(final_result.b_nn_corrected, GPConsts.DOWNSAMPLING_FACTOR_B) - mean
+
+        signal = np.concatenate([a_downsampled, b_downsampled], axis=0)
+        t = np.concatenate([t_a_downsampled, t_b_downsampled], axis=0)
+
+        matern_kernel = Matern(length_scale=GPConsts.MATERN_LENGTH_SCALE,
+                               length_scale_bounds=GPConsts.MATERN_LENGTH_SCALE_BOUNDS,
+                               nu=GPConsts.MATERN_NU)
+
+        white_kernel = WhiteKernel(noise_level=GPConsts.WHITE_NOISE_LEVEL,
+                                   noise_level_bounds=GPConsts.WHITE_NOISE_LEVEL_BOUNDS)
+
+        kernel = matern_kernel + white_kernel
+
+        gpr = GaussianProcessRegressor(kernel=kernel,
+                                       random_state=Const.RANDOM_SEED,
+                                       n_restarts_optimizer=GPConsts.N_RESTARTS_OPTIMIZER)
+        gpr.fit(t, signal)
+
+        logging.info("GP data samples: {:>10}".format(t.shape[0]))
+        logging.info("GP log marginal likelihood:\t{:>10}".format(gpr.log_marginal_likelihood()))
+        logging.info("GP parameters:\t{:>10}".format(str(gpr.kernel_)))
+
+        # Prediction
+        signal_hourly_out, signal_std_hourly_out = gpr.predict(t_hourly_out.reshape(-1, 1), return_std=True)
+
+        signal_daily_out = signal_hourly_out[::num_hours_in_day]
+        signal_std_daily_out = signal_std_hourly_out[::num_hours_in_day]
+
+        return OutResult(t_hourly_out, signal_hourly_out.ravel() + mean, signal_std_hourly_out.ravel(),
+                         t_daily_out, signal_daily_out.ravel() + mean, signal_std_daily_out.ravel())
 
     @staticmethod
     def _estimate_noise_level(x, y, kernel, white_kernel):
