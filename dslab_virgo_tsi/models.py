from typing import List, Tuple

import cvxpy as cp
import numpy as np
from scipy.interpolate import UnivariateSpline, splev, splrep, interp1d
from scipy.optimize import curve_fit, minimize
from sklearn.isotonic import IsotonicRegression
from sklearn.linear_model import LinearRegression

from dslab_virgo_tsi.base import BaseModel, BaseSignals, Params, FinalResult, FitResult, Corrections, CorrectionMethod
from dslab_virgo_tsi.model_constants import EnsembleConstants as EnsConsts
from dslab_virgo_tsi.model_constants import IsotonicConstants as IsoConsts
from dslab_virgo_tsi.model_constants import SmoothMonotoneRegressionConstants as SMRConsts
from dslab_virgo_tsi.model_constants import SplineConstants as SplConsts


class ExpFamilyMixin:
    @staticmethod
    def _initial_fit(ratio_a_b, exposure_a):
<<<<<<< HEAD
        """y(t) = gamma + exp(-lambda_ * (exposure_a - e_0))"""
=======
        """

        Parameters
        ----------
        ratio_a_b : array_like
            Ratio of signals a and b.
        exposure_a
            Amount of exposure to the time of ratio measurement.

        Returns
        -------
        lambda_ : float
            Initial guess for scaling parameter in exponential decay.
        e_0 : float
            Initial guess for shift parameter in exponential decay.
        """
        # TODO: Auto?? epsilon = 1e-5
>>>>>>> 4705e18b
        epsilon = 1e-5
        gamma = ratio_a_b.min()

        y = np.log(ratio_a_b - gamma + epsilon)
        x = exposure_a.reshape(-1, 1)

        regression = LinearRegression(fit_intercept=True)
        regression.fit(x, y)

        lambda_ = -regression.coef_[0]
        e_0 = regression.intercept_ / lambda_

        return lambda_, e_0


class DegradationSpline:
<<<<<<< HEAD
    def __init__(self, k, steps):
=======
    def __init__(self, k=3, steps=30):
        """

        Parameters
        ----------
        k : int
            Degree of polynomials used in spline fitting.
        steps : int
            Number of steps for bisection search for right parameters.
        """
>>>>>>> 4705e18b
        self.k = k
        self.sp = None
        self.steps = steps

    @staticmethod
    def _guess(x, y, k, s, w=None):
        """

        Parameters
        ----------
        x : array_like
            Input x coordinate values.
        y : array_like
            Input y coordinate values.
        k : int
            Degree of Spline polynomial.
        s : float (between 0 and 1)
            Sensitivity parameter  (0 is for interpolating, 1 is for maximal smoothing).
        w : array_like, optional
            Predefined weights.

        Returns
        -------
        knots:
            A tuple (t,c,k) containing the vector of knots, the B-spline coefficients, and the degree of the spline.

        """
        return splrep(x, y, w, k=k, s=s)

    @staticmethod
    def _err(c, x, y, t, k, w=None):
        """

        Parameters
        ----------
        c : array_like
            B-spline coefficients.
        x : array_like
            Input x coordinate values.
        y : array_like
            Input y coordinate values.
        t : array_like
            Vector of knots.
        k : int
            Degree of Spline polynomial.
        w : array_like, optional
            Predefined weights.

        Returns
        -------
        absolute_value: float
            Returns absolute value of error vector.

        """
        """The error function to minimize"""
        diff = y - splev(x, (t, c, k))
        if w is None:
            diff = np.einsum('...i,...i', diff, diff)
        else:
            diff = np.dot(diff * diff, w)
        return np.abs(diff)

<<<<<<< HEAD
    def _spline_dirichlet(self, x, y, k, s, w=None):
=======
    def _spline_dirichlet(self, x, y, k=3, s=0.0, w=None):
        """

        Parameters
        ----------
        x : array_like
            Input x coordinate values.
        y : array_like
            Input y coordinate values.
        k : int
            Degree of Spline polynomial.
        s : float (between 0 and 1)
            Sensitivity parameter  (0 is for interpolating, 1 is for maximal smoothing).
        w : array_like, optional
            Predefined weights.

        Returns
        -------
        spline: UnivariateSpline
            Returns Spline which best suits given minimization problem.

        """
>>>>>>> 4705e18b
        t, c0, k = self._guess(x, y, k, s, w=w)
        con = {'type': 'eq',
               'fun': lambda c: splev(0, (t, c, k), der=0) - 1,
               }
        opt = minimize(self._err, c0, (x, y, t, k, w), constraints=con)
        copt = opt.x
        return UnivariateSpline._from_tck((t, copt, k))

    @staticmethod
    def _is_decreasing(spline, x):
        """

        Parameters
        ----------
        spline: UnivariateSpline
            Univariate spline from SciPy package.
        x : array_like
            Input x coordinates.

        Returns
        -------
        is_decreasing : Bool
            Returns True if spline is decreasing, otherwise False.

        """
        spline_derivative = spline.derivative()
        return np.all(spline_derivative(x.ravel()) < 0)

    @staticmethod
    def _is_convex(spline, x):
        """

        Parameters
        ----------
        spline: UnivariateSpline
            Univariate spline from SciPy package.
        x : array_like
            Input x coordinates.

        Returns
        -------
        is_decreasing : Bool
            Returns True if spline is convex, otherwise False.

        """
        spline_derivative_2 = spline.derivative().derivative()
        return np.all(spline_derivative_2(x.ravel()) > 0)

    def _find_convex_decreasing_spline_binary_search(self, x, y):
        """

        Parameters
        ----------
        x : array_like
            Input x coordinate values.
        y : array_like
            Input y coordinate values.

        Returns
        -------
        spline : UnivariateSpline
            Returns spline with smallest sensitivity s, for which it is still decreasing.
            To find the optimal s we use bisection.

        """
        start = 0
        end = 1
        mid = (end - start) / 2
        spline = self._spline_dirichlet(x.ravel(), y.ravel(), k=self.k, s=mid)
        step = 1
        while step <= self.steps:
            if self._is_decreasing(spline, x):
                end = mid
                mid = (end - start) / 2
                spline = self._spline_dirichlet(x.ravel(), y.ravel(), k=self.k, s=mid)
            else:
                start = mid
                mid = (end - start) / 2
                spline = self._spline_dirichlet(x.ravel(), y.ravel(), k=self.k, s=mid)
            step += 1
        spline = self._spline_dirichlet(x.ravel(), y.ravel(), k=self.k, s=end)
        if not self._is_convex(spline, x):
            print("Spline is decreasing but not convex.")
        return spline

    def fit(self, x, y):
        """

        Parameters
        ----------
        x : array_like
            Input x coordinate values.
        y : array_like
            Input y coordinate values.

        Returns
        -------
        spline : UnivariateSpline
            Returns decreasing spline which approximates y = f(x) via method
            _find_convex_decreasing_spline_binary_search.

        """
        self.sp = self._find_convex_decreasing_spline_binary_search(x, y)
        return self.sp

    def predict(self, x):
        """

        Parameters
        ----------
        x : array_like
            Input x coordinate values.

        Returns
        -------
        y : array_like
            Returns y = fitted_spline(x) as approximation to y = f(x).

        """
        return self.sp(x)


class ExpModel(BaseModel, ExpFamilyMixin):
    def get_initial_params(self, base_signals: BaseSignals) -> Params:
        ratio_a_b_mutual_nn = np.divide(base_signals.a_mutual_nn, base_signals.b_mutual_nn)
        lambda_initial, e_0_initial = self._initial_fit(ratio_a_b_mutual_nn, base_signals.exposure_a_mutual_nn)
        return Params(all=[lambda_initial, e_0_initial])

    def fit_and_correct(self, base_signals: BaseSignals, fit_result: FitResult,
                        initial_params: Params, method: CorrectionMethod) -> Tuple[Corrections, Params]:
        params, _ = curve_fit(self._exp, base_signals.exposure_a_mutual_nn,
                              fit_result.ratio_a_b_mutual_nn_corrected,
                              p0=initial_params.kwargs.get('all'))

        a_correction = self._exp(base_signals.exposure_a_mutual_nn, *params)
        b_correction = self._exp(base_signals.exposure_b_mutual_nn, *params)

        return Corrections(a_correction, b_correction), Params(all=params)

    def compute_final_result(self, base_signals: BaseSignals, optimal_params: Params) -> FinalResult:
        optimal_params_list = optimal_params.kwargs.get('all')

        degradation_a_nn = self._exp(base_signals.exposure_a_nn, *optimal_params_list)
        degradation_b_nn = self._exp(base_signals.exposure_b_nn, *optimal_params_list)

        return FinalResult(base_signals, degradation_a_nn, degradation_b_nn)

    @staticmethod
    def _exp(x, lambda_, e_0):
        """

        Parameters
        ----------
        x : array_like
            Input x coordinate values.
        lambda_ : float
            Rate of exponential decay.
        e_0 : float
            Offset of exponential decay

        Returns
        -------
        y : array_like
            Returns 1 - exp(lambda_ * e_0) + exp(-lambda_ * (x - e_0)). It holds y(0) = 1.

        """
        y = np.exp(-lambda_ * (x - e_0)) + (1 - np.exp(lambda_ * e_0))
        return y


class ExpLinModel(BaseModel, ExpFamilyMixin):
    def get_initial_params(self, base_signals: BaseSignals) -> Params:
        ratio_a_b_mutual_nn = np.divide(base_signals.a_mutual_nn, base_signals.b_mutual_nn)
        lambda_initial, e_0_initial = self._initial_fit(ratio_a_b_mutual_nn, base_signals.exposure_a_mutual_nn)
        return Params(all=[lambda_initial, e_0_initial, 0])

    def fit_and_correct(self, base_signals: BaseSignals, fit_result: FitResult,
                        initial_params: Params, method: CorrectionMethod) -> Tuple[Corrections, Params]:
        params, _ = curve_fit(self._exp_lin, base_signals.exposure_a_mutual_nn,
                              fit_result.ratio_a_b_mutual_nn_corrected,
                              p0=initial_params.kwargs.get('all'))

        a_correction = self._exp_lin(base_signals.exposure_a_mutual_nn, *params)
        b_correction = self._exp_lin(base_signals.exposure_b_mutual_nn, *params)

        return Corrections(a_correction, b_correction), Params(all=params)

    def compute_final_result(self, base_signals: BaseSignals, optimal_params: Params) -> FinalResult:
        optimal_params_list = optimal_params.kwargs.get('all')

        degradation_a_nn = self._exp_lin(base_signals.exposure_a_nn, *optimal_params_list)
        degradation_b_nn = self._exp_lin(base_signals.exposure_b_nn, *optimal_params_list)

        return FinalResult(base_signals, degradation_a_nn, degradation_b_nn)

    @staticmethod
    def _exp_lin(x, lambda_, e_0, linear):
        """

        Parameters
        ----------
        x : array_like
            Input x coordinate values.
        lambda_ : float
            Rate of exponential decay.
        e_0 : float
            Offset of exponential decay
        linear : float
            Coefficient of linear decay.

        Returns
        -------
        y : array_like
            Returns 1 - exp(lambda_ * e_0) + exp(-lambda_ * (x - e_0)) + linear * x. It holds y(0) = 1.

        """
        y = np.exp(-lambda_ * (x - e_0)) + (1 - np.exp(lambda_ * e_0)) + linear * x
        return y


class SplineModel(BaseModel):
<<<<<<< HEAD
    def __init__(self, k=SplConsts.K, steps=SplConsts.STEPS, thinning=SplConsts.THINNING):
=======
    def __init__(self, k=3, steps=30, thinning=100):
        """

        Parameters
        ----------
        k : int
            Degree of polynomial used in spline fitting.
        steps : int
            Number of steps in search method for decreasing spline.
        thinning : int
            Take each thinning-th sample of signal when fitting spline to speed up the process.
        """
>>>>>>> 4705e18b
        self.k = k
        self.steps = steps
        self.thinning = thinning
        self.model = DegradationSpline(self.k, steps=self.steps)

    def get_initial_params(self, base_signals: BaseSignals) -> Params:
        return Params()

    def fit_and_correct(self, base_signals: BaseSignals, fit_result: FitResult,
                        initial_params: Params, method: CorrectionMethod) -> Tuple[Corrections, Params]:
        self.model.fit(base_signals.exposure_a_mutual_nn[::self.thinning],
                       fit_result.ratio_a_b_mutual_nn_corrected[::self.thinning])
        a_correction = self.model.predict(base_signals.exposure_a_mutual_nn)
        b_correction = self.model.predict(base_signals.exposure_b_mutual_nn)

        return Corrections(a_correction, b_correction), Params(sp=self.model)

    def compute_final_result(self, base_signals: BaseSignals, optimal_params: Params) -> FinalResult:
        sp = optimal_params.kwargs.get('sp')
        return FinalResult(base_signals, sp.predict(base_signals.exposure_a_nn), sp.predict(base_signals.exposure_b_nn))


class IsotonicModel(BaseModel):
<<<<<<< HEAD
    def __init__(self, smoothing=IsoConsts.SMOOTHING, y_max=IsoConsts.Y_MAX, y_min=IsoConsts.Y_MIN,
                 increasing=IsoConsts.INCREASING, out_of_bounds=IsoConsts.OUT_OF_BOUNDS, k=IsoConsts.K,
                 steps=IsoConsts.STEPS, number_of_points=IsoConsts.NUMBER_OF_POINTS):
=======
    def __init__(self, smoothing=False, y_max=1, y_min=0, increasing=False, out_of_bounds='clip', k=3, steps=30,
                 number_of_points=201):
        """

        Parameters
        ----------
        smoothing : Boolean
            True if we want to smooth Isotonic regression with splines in the end, otherwise False.
        y_max : float
            Maximal value for IsotonicRegression model.
        y_min : float
            Minimal value for IsotonicRegression model.
        increasing : Boolean
            True if we want increasing IsotonicRegression, False if we want decreasing.
        out_of_bounds : string
            What should IsotonicRegression do outside the minimal and maximal x coordinate given while fitting.
            Possible inputs are 'nan', 'clip' or 'raise'.
        k : int
            Degree of polynomial used in spline fitting.
        steps : int
            Number of steps in search method for decreasing spline.
        number_of_points : int
            Number of points used for smoothing IsotonicRegression model.
        """
>>>>>>> 4705e18b
        self.k = k
        self.steps = steps
        self.smoothing = smoothing
        self.number_of_points = number_of_points
        self.model = IsotonicRegression(y_max=y_max, y_min=y_min, increasing=increasing, out_of_bounds=out_of_bounds)

    def get_initial_params(self, base_signals: BaseSignals) -> Params:
        return Params()

    def fit_and_correct(self, base_signals: BaseSignals, fit_result: FitResult,
                        initial_params: Params, method: CorrectionMethod) -> Tuple[Corrections, Params]:
        self.model.fit(base_signals.exposure_a_mutual_nn, fit_result.ratio_a_b_mutual_nn_corrected)
        if self.smoothing:
            max_exposure = base_signals.exposure_a_mutual_nn[-1]
            exposure = np.linspace(0, max_exposure, self.number_of_points)
            ratio = self.model.predict(exposure)
            self.model = DegradationSpline(self.k, steps=self.steps)
            self.model.fit(exposure, ratio)

        a_correction = self.model.predict(base_signals.exposure_a_mutual_nn)
        b_correction = self.model.predict(base_signals.exposure_b_mutual_nn)

        return Corrections(a_correction, b_correction), Params(model=self.model)

    def compute_final_result(self, base_signals: BaseSignals, optimal_params: Params) -> FinalResult:
        model = optimal_params.kwargs.get('model')
        return FinalResult(base_signals, model.predict(base_signals.exposure_a_nn),
                           model.predict(base_signals.exposure_b_nn))


class SmoothMonotoneRegression(BaseModel):
<<<<<<< HEAD
    """
    For solvers one can choose: ECOS, ECOS_BB, OSQP, SCS,
    others (better) are under license: GUROBI (best), CVXOPT
    """

    def __init__(self, increasing=SMRConsts.INCREASING, number_of_points=SMRConsts.NUMBER_OF_POINTS,
                 y_max=SMRConsts.Y_MAX, y_min=SMRConsts.Y_MIN, out_of_bounds=SMRConsts.OUT_OF_BOUNDS,
                 solver=SMRConsts.SOLVER, lam=SMRConsts.LAM):

=======
    def __init__(self, increasing=False, number_of_points=999, y_max=1, y_min=0,
                 out_of_bounds='clip', solver=cp.ECOS_BB, lam=1):
        """

        Parameters
        ----------
        increasing : bool
            True if we want to smooth Isotonic regression with splines in the end, otherwise False.
        number_of_points : int
            Number of points used for smoothing IsotonicRegression model.
        y_max : float
            Maximal value for IsotonicRegression model.
        y_min : float
            Minimal value for IsotonicRegression model.
        out_of_bounds : string
            What should IsotonicRegression do outside the minimal and maximal x coordinate given while fitting.
            Possible inputs are 'nan', 'clip' or 'raise'.
        solver : cp.SOLVER
            For SOLVER one can choose: ECOS, ECOS_BB, OSQP, SCS, others (better) are under
            license: GUROBI (best), CVXOPT.
        lam : float
            Parameter for smoothing greater lam greater smoothing.
        """
>>>>>>> 4705e18b
        self.increasing = increasing
        self.number_of_points = number_of_points
        self.model_for_help = IsotonicRegression(y_max=y_max, y_min=y_min,
                                                 increasing=increasing, out_of_bounds=out_of_bounds)
        self.solver = solver
        self.model = None
        self.lam = lam

    def get_initial_params(self, base_signals: BaseSignals) -> Params:
        return Params()

    def _calculate_smooth_monotone_function(self, exposure, convex):
        y = self.model_for_help.predict(exposure)
        mu = cp.Variable(self.number_of_points)
        objective = cp.Minimize(cp.sum_squares(mu - y) + self.lam * cp.sum_squares(mu[:-1] - mu[1:]))
        constraints = [mu <= 1, mu[0] == 1]
        if not self.increasing:
            constraints.append(mu[1:] <= mu[:-1])

        if convex:
            constraints.append(mu[:-2] + mu[2:] >= 2 * mu[1:-1])

        model = cp.Problem(objective, constraints)
        model.solve(solver=self.solver)
        spline = interp1d(exposure, mu.value, fill_value="extrapolate")
        return spline

    def fit_and_correct(self, base_signals: BaseSignals, fit_result: FitResult,
                        initial_params: Params, method: CorrectionMethod) -> Tuple[Corrections, Params]:
        self.model_for_help.fit(base_signals.exposure_a_mutual_nn, fit_result.ratio_a_b_mutual_nn_corrected)
        max_exposure = base_signals.exposure_a_mutual_nn[-1]
        exposure = np.linspace(0, max_exposure, self.number_of_points)

        if method == CorrectionMethod.CORRECT_ONE:
            convex = True
        else:
            convex = False

        self.model = self._calculate_smooth_monotone_function(exposure, convex)
        a_correction = self.model(base_signals.exposure_a_mutual_nn)
        b_correction = self.model(base_signals.exposure_b_mutual_nn)

        return Corrections(a_correction, b_correction), Params(model=self.model)

    def compute_final_result(self, base_signals: BaseSignals, optimal_params: Params) -> FinalResult:
        model = optimal_params.kwargs.get('model')
        return FinalResult(base_signals, model(base_signals.exposure_a_nn),
                           model(base_signals.exposure_b_nn))


class EnsembleModel(BaseModel):
<<<<<<< HEAD
    def __init__(self, models: List[BaseModel] = EnsConsts.MODELS, weights=EnsConsts.WEIGHTS):
=======
    def __init__(self, models: List[BaseModel], weights):
        """

        Parameters
        ----------
        models : List[BaseModel]
            List of models we would like to train in an Ensemble.
        weights : array_like
            List of probability contributions of each model in Ensemble.
        """
>>>>>>> 4705e18b
        self.models = models
        self.weights = weights

    def get_initial_params(self, base_signals: BaseSignals) -> Params:
        params: List[Params] = []
        for model in self.models:
            params.append(model.get_initial_params(base_signals))
        return Params(all=params)

    def fit_and_correct(self, base_signals: BaseSignals, fit_result: FitResult,
                        initial_params: Params, method: CorrectionMethod) -> Tuple[Corrections, Params]:
        initial_params_list: List[Params] = initial_params.kwargs.get("all")
        # Placeholder for empty NumPy array of adequate size (size can be obtained 5 lines below)
        a_correction, b_correction = 0, 0
        params = []
        for index, (model, weight) in enumerate(zip(self.models, self.weights)):
            corrections, current_params = model.fit_and_correct(base_signals, fit_result, initial_params_list[index],
                                                                method)
            # a_correction += np.divide(weight, corrections.a_correction)
            # b_correction += np.divide(weight, corrections.b_correction)
            a_correction += np.multiply(weight, corrections.a_correction)
            b_correction += np.multiply(weight, corrections.b_correction)
            params.append(current_params)
        # return Corrections(np.divide(1, a_correction), np.divide(1, b_correction)), Params(params=params)
        return Corrections(a_correction, b_correction), Params(params=params)

    def compute_final_result(self, base_signals: BaseSignals, optimal_params: Params) -> FinalResult:
        optimal_params_list: List[Params] = optimal_params.kwargs.get('params')
        # Placeholder for empty NumPy array of adequate size (size can be obtained 4 lines below)
        degradation_a_nn, degradation_b_nn = 0, 0
        for index, (model, weight) in enumerate(zip(optimal_params_list, self.weights)):
            partial_results: FinalResult = self.models[index].compute_final_result(base_signals,
                                                                                   optimal_params_list[index])
            degradation_a_nn += weight * partial_results.degradation_a_nn
            degradation_b_nn += weight * partial_results.degradation_b_nn
        return FinalResult(base_signals, degradation_a_nn, degradation_b_nn)<|MERGE_RESOLUTION|>--- conflicted
+++ resolved
@@ -17,9 +17,6 @@
 class ExpFamilyMixin:
     @staticmethod
     def _initial_fit(ratio_a_b, exposure_a):
-<<<<<<< HEAD
-        """y(t) = gamma + exp(-lambda_ * (exposure_a - e_0))"""
-=======
         """
 
         Parameters
@@ -36,8 +33,6 @@
         e_0 : float
             Initial guess for shift parameter in exponential decay.
         """
-        # TODO: Auto?? epsilon = 1e-5
->>>>>>> 4705e18b
         epsilon = 1e-5
         gamma = ratio_a_b.min()
 
@@ -54,10 +49,7 @@
 
 
 class DegradationSpline:
-<<<<<<< HEAD
     def __init__(self, k, steps):
-=======
-    def __init__(self, k=3, steps=30):
         """
 
         Parameters
@@ -67,7 +59,6 @@
         steps : int
             Number of steps for bisection search for right parameters.
         """
->>>>>>> 4705e18b
         self.k = k
         self.sp = None
         self.steps = steps
@@ -130,10 +121,7 @@
             diff = np.dot(diff * diff, w)
         return np.abs(diff)
 
-<<<<<<< HEAD
     def _spline_dirichlet(self, x, y, k, s, w=None):
-=======
-    def _spline_dirichlet(self, x, y, k=3, s=0.0, w=None):
         """
 
         Parameters
@@ -155,7 +143,6 @@
             Returns Spline which best suits given minimization problem.
 
         """
->>>>>>> 4705e18b
         t, c0, k = self._guess(x, y, k, s, w=w)
         con = {'type': 'eq',
                'fun': lambda c: splev(0, (t, c, k), der=0) - 1,
@@ -377,10 +364,7 @@
 
 
 class SplineModel(BaseModel):
-<<<<<<< HEAD
     def __init__(self, k=SplConsts.K, steps=SplConsts.STEPS, thinning=SplConsts.THINNING):
-=======
-    def __init__(self, k=3, steps=30, thinning=100):
         """
 
         Parameters
@@ -392,7 +376,6 @@
         thinning : int
             Take each thinning-th sample of signal when fitting spline to speed up the process.
         """
->>>>>>> 4705e18b
         self.k = k
         self.steps = steps
         self.thinning = thinning
@@ -416,13 +399,9 @@
 
 
 class IsotonicModel(BaseModel):
-<<<<<<< HEAD
     def __init__(self, smoothing=IsoConsts.SMOOTHING, y_max=IsoConsts.Y_MAX, y_min=IsoConsts.Y_MIN,
                  increasing=IsoConsts.INCREASING, out_of_bounds=IsoConsts.OUT_OF_BOUNDS, k=IsoConsts.K,
                  steps=IsoConsts.STEPS, number_of_points=IsoConsts.NUMBER_OF_POINTS):
-=======
-    def __init__(self, smoothing=False, y_max=1, y_min=0, increasing=False, out_of_bounds='clip', k=3, steps=30,
-                 number_of_points=201):
         """
 
         Parameters
@@ -445,7 +424,6 @@
         number_of_points : int
             Number of points used for smoothing IsotonicRegression model.
         """
->>>>>>> 4705e18b
         self.k = k
         self.steps = steps
         self.smoothing = smoothing
@@ -477,19 +455,9 @@
 
 
 class SmoothMonotoneRegression(BaseModel):
-<<<<<<< HEAD
-    """
-    For solvers one can choose: ECOS, ECOS_BB, OSQP, SCS,
-    others (better) are under license: GUROBI (best), CVXOPT
-    """
-
     def __init__(self, increasing=SMRConsts.INCREASING, number_of_points=SMRConsts.NUMBER_OF_POINTS,
                  y_max=SMRConsts.Y_MAX, y_min=SMRConsts.Y_MIN, out_of_bounds=SMRConsts.OUT_OF_BOUNDS,
                  solver=SMRConsts.SOLVER, lam=SMRConsts.LAM):
-
-=======
-    def __init__(self, increasing=False, number_of_points=999, y_max=1, y_min=0,
-                 out_of_bounds='clip', solver=cp.ECOS_BB, lam=1):
         """
 
         Parameters
@@ -511,7 +479,6 @@
         lam : float
             Parameter for smoothing greater lam greater smoothing.
         """
->>>>>>> 4705e18b
         self.increasing = increasing
         self.number_of_points = number_of_points
         self.model_for_help = IsotonicRegression(y_max=y_max, y_min=y_min,
@@ -563,10 +530,7 @@
 
 
 class EnsembleModel(BaseModel):
-<<<<<<< HEAD
     def __init__(self, models: List[BaseModel] = EnsConsts.MODELS, weights=EnsConsts.WEIGHTS):
-=======
-    def __init__(self, models: List[BaseModel], weights):
         """
 
         Parameters
@@ -576,7 +540,6 @@
         weights : array_like
             List of probability contributions of each model in Ensemble.
         """
->>>>>>> 4705e18b
         self.models = models
         self.weights = weights
 
