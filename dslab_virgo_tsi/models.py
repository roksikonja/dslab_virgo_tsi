--- conflicted
+++ resolved
@@ -5,145 +5,6 @@
 
 from dslab_virgo_tsi.base import BaseModel, BaseSignals, Params, FinalResult, FitResult
 
-<<<<<<< HEAD
-    @staticmethod
-    def _resample_and_compute_gain(a, b, moving_average_window):
-        a_out_mean, a_out_std = resampling_average_std(a, w=moving_average_window)
-        b_out_mean, b_out_std = resampling_average_std(b, w=moving_average_window)
-
-        a_out_std_squared = np.square(a_out_std)
-        b_out_std_squared = np.square(b_out_std)
-
-        a_out_gain = np.multiply(a_out_mean, np.divide(b_out_std_squared, a_out_std_squared + b_out_std_squared))
-        b_out_gain = np.multiply(b_out_mean, np.divide(a_out_std_squared, a_out_std_squared + b_out_std_squared))
-
-        # return a_out_gain + b_out_gain, np.sqrt(np.divide(np.multiply(a_out_std_squared, b_out_std_squared),
-        #                                                   a_out_std_squared + b_out_std_squared))
-        # return a_out_mean, a_out_std
-        return b_out_mean, b_out_std
-
-    def get_result(self):
-        a_nn_corrected = np.divide(self.a_nn, self.degradation_a)
-        b_nn_corrected = np.divide(self.b_nn, self.degradation_b)
-
-        # Store all values in ModelingResult object
-        result = ModelingResult()
-        result.t_mutual_nn = self.t_mutual_nn
-        result.history_mutual_nn = self.history_mutual_nn
-        result.t_a_nn = self.t_a_nn
-        result.t_b_nn = self.t_b_nn
-        result.a_nn = self.a_nn
-        result.b_nn = self.b_nn
-        result.a_nn_corrected = a_nn_corrected
-        result.b_nn_corrected = b_nn_corrected
-        result.t_hourly_out = self.t_hourly_out
-        result.signal_hourly_out = self.signal_hourly_out
-        result.t_daily_out = self.t_daily_out
-        result.signal_daily_out = self.signal_daily_out
-        result.signal_std_hourly_out = self.signal_std_hourly_out
-        result.signal_std_daily_out = self.signal_std_daily_out
-        result.degradation_a = self.degradation_a
-        result.degradation_b = self.degradation_b
-
-        return result
-
-    @staticmethod
-    def _filter_outliers(data, a_field_name, b_field_name, outlier_fraction):
-        data = data.copy()
-
-        a = data[a_field_name].values
-        b = data[b_field_name].values
-
-        a_outlier_indices = notnan_indices(a)
-        a_outlier_indices[a_outlier_indices] = detect_outliers(a[notnan_indices(a)], None, outlier_fraction)
-
-        b_outlier_indices = notnan_indices(b)
-        b_outlier_indices[b_outlier_indices] = detect_outliers(b[notnan_indices(b)], None, outlier_fraction)
-
-        print("{}: {} outliers".format(a_field_name, a_outlier_indices.sum()))
-        print("{}: {} outliers".format(b_field_name, b_outlier_indices.sum()))
-
-        # a_outliers = a.copy()
-        # b_outliers = b.copy()
-
-        a[a_outlier_indices] = np.nan
-        b[b_outlier_indices] = np.nan
-
-        data[a_field_name] = a
-        data[b_field_name] = b
-
-        # a_outliers[~a_outlier_indices] = np.nan
-        # b_outliers[~b_outlier_indices] = np.nan
-
-        return data
-
-    @staticmethod
-    def _compute_exposure(x, mode=ExposureMode.NUM_MEASUREMENTS, mean=1.0, length=None):
-        if mode == ExposureMode.NUM_MEASUREMENTS:
-            x = np.nan_to_num(x) > 0
-        elif mode == ExposureMode.EXPOSURE_SUM:
-            x = np.nan_to_num(x)
-            x = x / mean
-
-        if length:
-            x = x / length
-        return np.cumsum(x)
-
-    def _iterative_correction(self, a, b, exposure_a, exposure_b, eps=1e-7, max_iter=100):
-        a_corrected = np.copy(a)
-        b_corrected = np.copy(b)
-
-        delta_norm = None
-        parameters_opt = None
-        history = [IterationResult(a_corrected, b_corrected, np.divide(a_corrected, b_corrected))]
-
-        step = 0
-        while (not delta_norm or delta_norm > eps) and step < max_iter:
-            step += 1
-            ratio_a_b_corrected = np.divide(a, b_corrected)
-
-            a_previous = np.copy(a_corrected)
-            b_previous = np.copy(b_corrected)
-            a_corrected, b_corrected, parameters_opt = self._fit_and_correct(a, b, exposure_a, exposure_b,
-                                                                             ratio_a_b_corrected)
-
-            history.append(IterationResult(a_corrected, b_corrected, np.divide(a_corrected, b_corrected)))
-
-            delta_norm_a = np.linalg.norm(a_corrected - a_previous) / np.linalg.norm(a_previous)
-            delta_norm_b = np.linalg.norm(b_corrected - b_previous) / np.linalg.norm(b_previous)
-            delta_norm = delta_norm_a + delta_norm_b
-
-            print("\nstep:\t" + str(step) + "\nnorm:\t", delta_norm, "\nparameters:\t", parameters_opt)
-
-        return history, parameters_opt
-
-    @abstractmethod
-    def _fit_and_correct(self, a, b, exposure_a, exposure_b, ratio_a_b):
-        """
-
-        :param a:
-        :param b:
-        :param exposure_a:
-        :param exposure_b:
-        :param ratio_a_b:
-        :return: a_corrected, b_corrected, parameters_opt
-        """
-        pass
-
-
-class ExpFamilyModel(BaseModel):
-    def __init__(self, data, t_field_name, a_field_name, b_field_name, exposure_mode,
-                 moving_average_window, outlier_fraction):
-        # Prepare needed data
-        super().__init__(data, t_field_name, a_field_name, b_field_name, exposure_mode,
-                         moving_average_window, outlier_fraction)
-
-    @staticmethod
-    def _exp_unc(x, gamma, lambda_, e_0):
-        """Unconstrained exponential-linear degradation model."""
-        return np.exp(-lambda_ * (x - e_0)) + gamma
-=======
->>>>>>> 7cbc8844
 
 class ExpFamilyMixin:
     @staticmethod
