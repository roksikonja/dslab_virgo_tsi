import datetime
import logging
import os
from numbers import Real

import numpy as np
import pandas as pd
import tensorflow as tf
from gpflow.utilities.utilities import tabulate_module_summary
from numba import jit, jitclass, int32, float64
from sklearn.covariance import EllipticEnvelope

from dslab_virgo_tsi.constants import Constants as Const


def check_data(file_dir, num_cols=4):
    logging.info(f"Checking data file {file_dir} ...")
    with open(file_dir, "r") as f:
        error_count = 0
        for line in f.readlines():
            line = line.strip().split()
            if len(line) != num_cols:
                error_count = error_count + 1

    if error_count > 0:
        logging.info(f"{error_count} errors found.")
        return False
    else:
        logging.info("Check passed.")
        return True


def load_data_from_frontend(data_path):
    return pd.read_csv(data_path, header=None, delimiter=r"\s+").rename(columns={0: Const.T, 1: Const.A, 2: Const.B})


def load_data(data_dir_path, file_name, data_type="virgo"):
    file_name_no_extension, extension = os.path.splitext(file_name)

    h5_file_path = os.path.join(data_dir_path, file_name_no_extension + ".h5")
    # If HDF5 file exists, load from it
    if os.path.isfile(h5_file_path):
        data = pd.read_hdf(h5_file_path, "table")
        return data

    # HDF5 file does not exist, load from regular format
    raw_file_path = os.path.join(data_dir_path, file_name)
    if data_type == "virgo":
        data = pd.read_csv(raw_file_path,
                           header=None,
                           delimiter=r"\s+").rename(columns={0: Const.T,
                                                             1: Const.A,
                                                             2: Const.B,
                                                             3: Const.TEMP})

        # Store to HDF5
        data.to_hdf(h5_file_path, "table")
        return data
    elif data_type == "virgo_tsi":
        data = []
        with open(os.path.join("./data/", file_name), "r") as f:
            for idx, line in enumerate(f.readlines()):
                if line[0] != ";" and idx != 0:
                    line = line.strip().split()

                    # Time in mission days
                    date = datetime.datetime.strptime("-".join(line[0:2]), "%Y%m%d-%H%M%S") \
<<<<<<< HEAD
                           - datetime.datetime(1995, 12, 2, 0, 0, 0)
=======
                        - datetime.datetime(1996, 1, 1, 0, 0, 0)
>>>>>>> 72e864de
                    date = float(date.days) + float(date.seconds) / (3600 * 24.0)
                    values = line[2:]

                    array = [date]
                    array.extend(values)
                    data.append(array)

        data = pd.DataFrame(data, columns=[Const.T,
                                           Const.VIRGO_TSI_NEW,
                                           Const.VIRGO_TSI_OLD,
                                           Const.DIARAD_OLD,
                                           Const.PMO6V_OLD], dtype=float)
        # Replace missing values with NaN
        data[data == Const.VIRGO_TSI_NAN_VALUE] = np.nan

        # Store to HDF5
        data.to_hdf(h5_file_path, "table")
        return data
    return None


def is_integer(num):
    return isinstance(num, (int, np.int, np.int32, np.int64))


def downsample_signal(x, k=1):
    if not is_integer(k):
        raise Exception("Downsampling factor must be an integer.")
    if k > 1:
        return x[::k]
    else:
        return x


@jit(nopython=True, cache=True)
def notnan_indices(x):
    return ~np.isnan(x)


def mission_day_to_year(day):
    start = datetime.datetime(1996, 1, 1)
    years = start.year + day / 365.25

    return years


def make_dir(directory):
    if not os.path.exists(directory):
        os.mkdir(directory)

    return directory


@jit(nopython=True, cache=True)
def moving_average_std(x, t, w):
    """

    :param x: Signal.
    :param t: Time.
    :param w: Window size.
    :return:
    """
    num_elements = x.shape[0]
    w = w + 1e-10
    nn_indices = notnan_indices(x)
    x_mean = np.empty(shape=x.shape)
    x_std = np.empty(shape=x.shape)

    slice_ = NumpyQueue(num_elements)
    start_index = 0
    end_index = 0
    for i in range(num_elements):
        while end_index < x.shape[0] and t[end_index] < t[i] + w:
            if nn_indices[end_index]:
                slice_.append(x[end_index])
            end_index += 1

        while t[start_index] < t[i] - w:
            if nn_indices[start_index]:
                slice_.pop_left()
            start_index += 1

        x_mean[i] = np.mean(slice_.get())
        x_std[i] = np.std(slice_.get())

    return x_mean, x_std


spec = [
    ('size', int32),  # a simple scalar field
    ('array', float64[:]),  # an array field
    ('beginning', int32),
    ('end', int32)
]


@jitclass(spec)
class NumpyQueue:
    def __init__(self, size):
        self.size = size
        self.array = np.empty((size,))
        self.beginning = 0
        self.end = 0

    def is_empty(self):
        return self.beginning == self.end

    def append(self, element):
        if self.end >= self.size:
            raise Exception("Capacity exceeded")
        self.array[self.end] = element
        self.end += 1

    def pop_left(self):
        if self.is_empty():
            raise Exception("Cannot pop from empty queue")
        self.beginning += 1

    def get(self):
        return self.array[self.beginning:self.end]


def interpolate_nearest(x):
    ind = np.where(~np.isnan(x))[0]
    first, last = ind[0], ind[-1]
    x[:first] = x[first]
    x[last + 1:] = x[last]
    return x


def resampling_average_std(x, w, std=True):
    w = int(w)
    x_resampled_mean = None
    x_resampled_std = None

    if not isinstance(x, pd.Series):
        x = pd.Series(x)

    if w > 1:
        x = x.rolling(w, center=True)
        x_resampled_mean = x.mean()
        x_resampled_mean = interpolate_nearest(x_resampled_mean)
        if std:
            x_resampled_std = x.std()
            x_resampled_std = interpolate_nearest(x_resampled_std)

    return x_resampled_mean, x_resampled_std


def get_sampling_intervals(t, x):
    sampling_intervals = []
    sampling = False
    start = None

    for index in range(t.shape[0]):
        if not np.isnan(x[index]) and not sampling:
            sampling = True
            start = index

        elif np.isnan(x[index]) and sampling:
            sampling = False
            end = index
            sampling_intervals.append((start, end))

    return sampling_intervals


def fft_spectrum(x, sampling_period):
    n = x.shape[0]
    mean = x.mean()
    x_fft = np.fft.fft(x - mean) / n
    s = np.square(np.abs(x_fft))

    f_0 = 1 / n
    fs = 1 / sampling_period
    k = np.arange(n)
    freq = k * f_0 * fs

    return s, fs, freq


def detect_outliers(x_fit, x=None, outlier_fraction=1e-3):
    x_fit = np.reshape(x_fit, newshape=(-1, 1))

    if not x:
        x = x_fit
    else:
        x = np.reshape(x, newshape=(-1, 1))

    if outlier_fraction <= 0:
        outliers = np.zeros(shape=x.shape, dtype=np.bool)
    else:
        envelope = EllipticEnvelope(contamination=outlier_fraction)
        envelope.fit(x_fit)
        outliers = envelope.predict(x) == -1

    return outliers


def median_downsample_by_factor(x, n):
    return np.array([np.median(x[i:n + i]) for i in range(0, np.size(x), n)])


def median_downsample_by_max_points(x, max_points=500):
    n = np.ceil(x.shape[0] / max_points).astype(int)
    return np.array([np.median(x[i:n + i]) for i in range(0, np.size(x), n)])


def get_summary(module: tf.Module):
    """
    Returns a summary of the parameters and variables contained in a tf.Module.
    """
    return tabulate_module_summary(module, None)


def normalize(x, mean, std):
    if isinstance(x, Real) or len(x.shape) <= 1:
        y = (x - mean) / std
    else:
        y = x
        y[:, 0] = (x[:, 0] - mean) / std
    return y


def unnormalize(y, mean, std):
    if isinstance(y, Real) or len(y.shape) <= 1:
        x = std * y + mean
    else:
        x = y
        x[:, 0] = std * y[:, 0] + mean
    return x


def find_nearest(array, values):
    indices = np.zeros(values.shape)
    for index, value in enumerate(values):
        indices[index] = np.abs(array - value).argmin()
    return indices


def extract_time_window(t, t_mid, window):
    start_index = 0
    end_index = 0
    win_beginning = t_mid - window / 2.0
    win_end = t_mid + window / 2.0
    while end_index < np.size(t) and t[end_index] <= win_end:
        end_index += 1

    while t[start_index] <= win_beginning:
        start_index += 1

    return start_index, end_index


if __name__ == "__main__":
    data_dir = "./data"
    virgo_file = "VIRGO_Level1.txt"

    # Check if each row contains all columns
    check_data(os.path.join(data_dir, virgo_file), num_cols=4)

    # Load data
    virgo_data = load_data(data_dir, virgo_file)<|MERGE_RESOLUTION|>--- conflicted
+++ resolved
@@ -65,11 +65,7 @@
 
                     # Time in mission days
                     date = datetime.datetime.strptime("-".join(line[0:2]), "%Y%m%d-%H%M%S") \
-<<<<<<< HEAD
                            - datetime.datetime(1995, 12, 2, 0, 0, 0)
-=======
-                        - datetime.datetime(1996, 1, 1, 0, 0, 0)
->>>>>>> 72e864de
                     date = float(date.days) + float(date.seconds) / (3600 * 24.0)
                     values = line[2:]
 
