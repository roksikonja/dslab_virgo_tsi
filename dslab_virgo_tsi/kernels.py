import math
from typing import Tuple

import gpflow
import numpy as np
import tensorflow as tf
from gpflow.utilities import positive
from gpflow.utilities.ops import square_distance
from scipy.spatial.distance import pdist, cdist, squareform
from scipy.special import kv, gamma
from sklearn.gaussian_process.kernels import Matern, WhiteKernel
from sklearn.gaussian_process.kernels import StationaryKernelMixin, Kernel, Hyperparameter, _check_length_scale, RBF, \
    _approx_fprime

from dslab_virgo_tsi.model_constants import GaussianProcessConstants as GPConsts


class DualWhiteKernel(StationaryKernelMixin, Kernel):
    """Dual White kernel.
    This is generalization of White Kernel to two separate noise levels.
    Parameters
    ----------
    noise_level_a : float, default: 1.0
        Parameter controlling the noise level of first signal (variance)
    noise_level_b : float, default: 1.0
        Parameter controlling the noise level of second signal (variance)
    noise_level_a_bounds : Tuple[float, float], default: (1e-5, 1e5)
        The lower and upper bound on noise_level_a
    noise_level_a_bounds : Tuple[float, float], default: (1e-5, 1e5)
        The lower and upper bound on noise_level_a
    """

    def __init__(self,
                 label_a=GPConsts.LABEL_A,
                 label_b=GPConsts.LABEL_B,
                 noise_level_a: float = GPConsts.WHITE_NOISE_LEVEL,
                 noise_level_b: float = GPConsts.WHITE_NOISE_LEVEL,
                 noise_level_a_bounds: Tuple[float] = GPConsts.WHITE_NOISE_LEVEL_BOUNDS,
                 noise_level_b_bounds: Tuple[float] = GPConsts.WHITE_NOISE_LEVEL_BOUNDS):
        self.label_a = label_a
        self.label_b = label_b
        self.noise_level_a = noise_level_a
        self.noise_level_b = noise_level_b
        self.noise_level_a_bounds = noise_level_a_bounds
        self.noise_level_b_bounds = noise_level_b_bounds

    @property
    def hyperparameter_noise_level_a(self):
        return Hyperparameter(
            "noise_level_a", "numeric", self.noise_level_a_bounds)

    @property
    def hyperparameter_noise_level_b(self):
        return Hyperparameter(
            "noise_level_b", "numeric", self.noise_level_b_bounds)

    def __call__(self, X, Y=None, eval_gradient=False):
        """Return the kernel k(X, Y) and optionally its gradient.
        Parameters
        ----------
        X : array, shape (n_samples_X, n_features)
            Left argument of the returned kernel k(X, Y)
        Y : array, shape (n_samples_Y, n_features), (optional, default=None)
            Right argument of the returned kernel k(X, Y). If None, k(X, X)
            if evaluated instead.
        eval_gradient : bool (optional, default=False)
            Determines whether the gradient with respect to the kernel
            hyperparameter is determined. Only supported when Y is None.
        Returns
        -------
        K : array, shape (n_samples_X, n_samples_Y)
            Kernel k(X, Y)
        K_gradient : array (opt.), shape (n_samples_X, n_samples_X, n_dims)
            The gradient of the kernel k(X, X) with respect to the
            hyperparameter of the kernel. Only returned when eval_gradient
            is True.
        """
        X_values = X[:, 0].reshape(-1, 1)
        X_mask = X[:, 1].reshape(-1, 1)

        if Y is not None and eval_gradient:
            raise ValueError("Gradient can only be evaluated when Y is None.")

        if Y is None:
            diag_a = (X_mask == self.label_a) * self.noise_level_a
            diag_b = (X_mask == self.label_b) * self.noise_level_b
            K1 = np.diag(np.squeeze(diag_a))
            K2 = np.diag(np.squeeze(diag_b))
            K = K1 + K2
            if eval_gradient:
                if not self.hyperparameter_noise_level_a.fixed and not self.hyperparameter_noise_level_b.fixed:
                    return K, np.dstack((K1[:, :, np.newaxis], K2[:, :, np.newaxis]))
                else:
                    return K, np.dstack((np.empty((X_values.shape[0], X_values.shape[0], 0)),
                                         np.empty((X_values.shape[0], X_values.shape[0], 0))))
            else:
                return K
        else:
            Y_values = Y[:, 0].reshape(-1, 1)
            return np.zeros((X_values.shape[0], Y_values.shape[0]))

    def diag(self, X):
        """Returns the diagonal of the kernel k(X, X).
        The result of this method is identical to np.diag(self(X)); however,
        it can be evaluated more efficiently since only the diagonal is
        evaluated.
        Parameters
        ----------
        X : array, shape (n_samples_X, n_features)
            Left argument of the returned kernel k(X, Y)
        Returns
        -------
        K_diag : array, shape (n_samples_X,)
            Diagonal of kernel k(X, X)
        """
        X_mask = X[:, 1].reshape(-1, 1)
        diag_a = (X_mask == self.label_a) * self.noise_level_a
        diag_b = (X_mask == self.label_b) * self.noise_level_b
        return np.squeeze(diag_a + diag_b)


class DualMatern(RBF):
    """ Matern kernel.

    The class of Matern kernels is a generalization of the RBF and the
    absolute exponential kernel parameterized by an additional parameter
    nu. The smaller nu, the less smooth the approximated function is.
    For nu=inf, the kernel becomes equivalent to the RBF kernel and for nu=0.5
    to the absolute exponential kernel. Important intermediate values are
    nu=1.5 (once differentiable functions) and nu=2.5 (twice differentiable
    functions).

    See Rasmussen and Williams 2006, pp84 for details regarding the
    different variants of the Matern kernel.

    .. versionadded:: 0.18

    Parameters
    ----------
    length_scale : float or array with shape (n_features,), default: 1.0
        The length scale of the kernel. If a float, an isotropic kernel is
        used. If an array, an anisotropic kernel is used where each dimension
        of l defines the length-scale of the respective feature dimension.

    length_scale_bounds : pair of floats >= 0, default: (1e-5, 1e5)
        The lower and upper bound on length_scale

    nu : float, default: 1.5
        The parameter nu controlling the smoothness of the learned function.
        The smaller nu, the less smooth the approximated function is.
        For nu=inf, the kernel becomes equivalent to the RBF kernel and for
        nu=0.5 to the absolute exponential kernel. Important intermediate
        values are nu=1.5 (once differentiable functions) and nu=2.5
        (twice differentiable functions). Note that values of nu not in
        [0.5, 1.5, 2.5, inf] incur a considerably higher computational cost
        (appr. 10 times higher) since they require to evaluate the modified
        Bessel function. Furthermore, in contrast to l, nu is kept fixed to
        its initial value and not optimized.

    """

    def __init__(self, length_scale=1.0, length_scale_bounds=(1e-5, 1e5),
                 nu=1.5):
        super().__init__(length_scale, length_scale_bounds)
        self.nu = nu

    def __call__(self, X, Y=None, eval_gradient=False):
        """Return the kernel k(X, Y) and optionally its gradient.

        Parameters
        ----------
        X : array, shape (n_samples_X, n_features)
            Left argument of the returned kernel k(X, Y)

        Y : array, shape (n_samples_Y, n_features), (optional, default=None)
            Right argument of the returned kernel k(X, Y). If None, k(X, X)
            if evaluated instead.

        eval_gradient : bool (optional, default=False)
            Determines whether the gradient with respect to the kernel
            hyperparameter is determined. Only supported when Y is None.

        Returns
        -------
        K : array, shape (n_samples_X, n_samples_Y)
            Kernel k(X, Y)

        K_gradient : array (opt.), shape (n_samples_X, n_samples_X, n_dims)
            The gradient of the kernel k(X, X) with respect to the
            hyperparameter of the kernel. Only returned when eval_gradient
            is True.
        """
        X_values = X[:, 0].reshape(-1, 1)

        length_scale = _check_length_scale(X_values, self.length_scale)
        if Y is None:
            dists = pdist(X_values / length_scale, metric='euclidean')
        else:
            Y_values = Y[:, 0].reshape(-1, 1)
            if eval_gradient:
                raise ValueError(
                    "Gradient can only be evaluated when Y is None.")
            dists = cdist(X_values / length_scale, Y_values / length_scale,
                          metric='euclidean')

        if self.nu == 0.5:
            K = np.exp(-dists)
        elif self.nu == 1.5:
            K = dists * math.sqrt(3)
            K = (1. + K) * np.exp(-K)
        elif self.nu == 2.5:
            K = dists * math.sqrt(5)
            K = (1. + K + K ** 2 / 3.0) * np.exp(-K)
        else:  # general case; expensive to evaluate
            K = dists
            K[K == 0.0] += np.finfo(float).eps  # strict zeros result in nan
            tmp = (math.sqrt(2 * self.nu) * K)
            K.fill((2 ** (1. - self.nu)) / gamma(self.nu))
            K *= tmp ** self.nu
            K *= kv(self.nu, tmp)

        if Y is None:
            # convert from upper-triangular matrix to square matrix
            K = squareform(K)
            np.fill_diagonal(K, 1)

        if eval_gradient:
            if self.hyperparameter_length_scale.fixed:
                # Hyperparameter l kept fixed
                K_gradient = np.empty((X_values.shape[0], X_values.shape[0], 0))
                return K, K_gradient

            # We need to recompute the pairwise dimension-wise distances
            if self.anisotropic:
                D = (X_values[:, np.newaxis, :] - X_values[np.newaxis, :, :]) ** 2 \
                    / (length_scale ** 2)
            else:
                D = squareform(dists ** 2)[:, :, np.newaxis]

            if self.nu == 0.5:
                K_gradient = K[..., np.newaxis] * D \
                             / np.sqrt(D.sum(2))[:, :, np.newaxis]
                K_gradient[~np.isfinite(K_gradient)] = 0
            elif self.nu == 1.5:
                K_gradient = \
                    3 * D * np.exp(-np.sqrt(3 * D.sum(-1)))[..., np.newaxis]
            elif self.nu == 2.5:
                tmp = np.sqrt(5 * D.sum(-1))[..., np.newaxis]
                K_gradient = 5.0 / 3.0 * D * (tmp + 1) * np.exp(-tmp)
            else:
                # approximate gradient numerically
                def f(theta):  # helper function
                    return self.clone_with_theta(theta)(X_values, Y_values)

                return K, _approx_fprime(self.theta, f, 1e-10)

            if not self.anisotropic:
                return K, K_gradient[:, :].sum(-1)[:, :, np.newaxis]
            else:
                return K, K_gradient
        else:
            return K


<<<<<<< HEAD
class MaternT(RBF):
    """ Matern kernel.

    The class of Matern kernels is a generalization of the RBF and the
    absolute exponential kernel parameterized by an additional parameter
    nu. The smaller nu, the less smooth the approximated function is.
    For nu=inf, the kernel becomes equivalent to the RBF kernel and for nu=0.5
    to the absolute exponential kernel. Important intermediate values are
    nu=1.5 (once differentiable functions) and nu=2.5 (twice differentiable
    functions).

    See Rasmussen and Williams 2006, pp84 for details regarding the
    different variants of the Matern kernel.

    .. versionadded:: 0.18

    Parameters
    ----------
    length_scale : float or array with shape (n_features,), default: 1.0
        The length scale of the kernel. If a float, an isotropic kernel is
        used. If an array, an anisotropic kernel is used where each dimension
        of l defines the length-scale of the respective feature dimension.

    length_scale_bounds : pair of floats >= 0, default: (1e-5, 1e5)
        The lower and upper bound on length_scale

    nu : float, default: 1.5
        The parameter nu controlling the smoothness of the learned function.
        The smaller nu, the less smooth the approximated function is.
        For nu=inf, the kernel becomes equivalent to the RBF kernel and for
        nu=0.5 to the absolute exponential kernel. Important intermediate
        values are nu=1.5 (once differentiable functions) and nu=2.5
        (twice differentiable functions). Note that values of nu not in
        [0.5, 1.5, 2.5, inf] incur a considerably higher computational cost
        (appr. 10 times higher) since they require to evaluate the modified
        Bessel function. Furthermore, in contrast to l, nu is kept fixed to
        its initial value and not optimized.

    """
    def __init__(self, length_scale=1.0, length_scale_bounds=(1e-5, 1e5),
                 nu=1.5):
        super().__init__(length_scale, length_scale_bounds)
        self.nu = nu

    def __call__(self, X, Y=None, eval_gradient=False):
        """Return the kernel k(X, Y) and optionally its gradient.

        Parameters
        ----------
        X : array, shape (n_samples_X, n_features)
            Left argument of the returned kernel k(X, Y)

        Y : array, shape (n_samples_Y, n_features), (optional, default=None)
            Right argument of the returned kernel k(X, Y). If None, k(X, X)
            if evaluated instead.

        eval_gradient : bool (optional, default=False)
            Determines whether the gradient with respect to the kernel
            hyperparameter is determined. Only supported when Y is None.

        Returns
        -------
        K : array, shape (n_samples_X, n_samples_Y)
            Kernel k(X, Y)

        K_gradient : array (opt.), shape (n_samples_X, n_samples_X, n_dims)
            The gradient of the kernel k(X, X) with respect to the
            hyperparameter of the kernel. Only returned when eval_gradient
            is True.
        """
        X = np.atleast_2d(X)
        length_scale = _check_length_scale(X, self.length_scale)
        if Y is None:
            dists = pdist(X / length_scale, metric='euclidean')
        else:
            if eval_gradient:
                raise ValueError(
                    "Gradient can only be evaluated when Y is None.")
            dists = cdist(X / length_scale, Y / length_scale,
                          metric='euclidean')

        if self.nu == 0.5:
            K = np.exp(-dists)
        elif self.nu == 1.5:
            K = dists * math.sqrt(3)
            K = (1. + K) * np.exp(-K)
        elif self.nu == 2.5:
            K = dists * math.sqrt(5)
            K = (1. + K + K ** 2 / 3.0) * np.exp(-K)
        else:  # general case; expensive to evaluate
            K = dists
            K[K == 0.0] += np.finfo(float).eps  # strict zeros result in nan
            tmp = (math.sqrt(2 * self.nu) * K)
            K.fill((2 ** (1. - self.nu)) / gamma(self.nu))
            K *= tmp ** self.nu
            K *= kv(self.nu, tmp)

        if Y is None:
            # convert from upper-triangular matrix to square matrix
            K = squareform(K)
            np.fill_diagonal(K, 1)

        if eval_gradient:
            if self.hyperparameter_length_scale.fixed:
                # Hyperparameter l kept fixed
                K_gradient = np.empty((X.shape[0], X.shape[0], 0))
                return K, K_gradient

            # We need to recompute the pairwise dimension-wise distances
            if self.anisotropic:
                D = (X[:, np.newaxis, :] - X[np.newaxis, :, :])**2 \
                    / (length_scale ** 2)
            else:
                D = squareform(dists**2)[:, :, np.newaxis]

            if self.nu == 0.5:
                K_gradient = K[..., np.newaxis] * D \
                    / np.sqrt(D.sum(2))[:, :, np.newaxis]
                K_gradient[~np.isfinite(K_gradient)] = 0
            elif self.nu == 1.5:
                K_gradient = \
                    3 * D * np.exp(-np.sqrt(3 * D.sum(-1)))[..., np.newaxis]
            elif self.nu == 2.5:
                tmp = np.sqrt(5 * D.sum(-1))[..., np.newaxis]
                K_gradient = 5.0 / 3.0 * D * (tmp + 1) * np.exp(-tmp)
            else:
                # approximate gradient numerically
                def f(theta):  # helper function
                    return self.clone_with_theta(theta)(X, Y)
                return K, _approx_fprime(self.theta, f, 1e-10)

            if not self.anisotropic:
                return K, K_gradient[:, :].sum(-1)[:, :, np.newaxis]
            else:
                return K, K_gradient
        else:
            return K

    def __repr__(self):
        if self.anisotropic:
            return "{0}(length_scale=[{1}], nu={2:.3g})".format(
                self.__class__.__name__,
                ", ".join(map("{0:.3g}".format, self.length_scale)),
                self.nu)
        else:
            return "{0}(length_scale={1:.3g}, nu={2:.3g})".format(
                self.__class__.__name__, np.ravel(self.length_scale)[0],
                self.nu)
=======
class VirgoWhiteKernel(gpflow.kernels.Kernel):
    def __init__(self, label_a=GPConsts.LABEL_A, label_b=GPConsts.LABEL_B):
        super().__init__(active_dims=[0, 1])
        self.variance_a = gpflow.Parameter(1.0, transform=positive())
        self.variance_b = gpflow.Parameter(1.0, transform=positive())
        self.label_a = label_a
        self.label_b = label_b

    def K(self, X, X2=None, presliced=None):
        if X2 is None:
            d_a = tf.fill((X.shape[0],), tf.squeeze(self.variance_a))
            d_b = tf.fill((X.shape[0],), tf.squeeze(self.variance_b))
            indices_a = tf.cast(tf.equal(X[:, 1], self.label_a), dtype=tf.float64)
            indices_b = tf.cast(tf.equal(X[:, 1], self.label_b), dtype=tf.float64)
            a = tf.linalg.diag(tf.multiply(d_a, indices_a) + tf.multiply(d_b, indices_b))
            return a
        else:
            shape = [X.shape[0], X2.shape[0]]
            return tf.zeros(shape, dtype=X.dtype)

    def K_diag(self, X, presliced=None):
        d_a = tf.fill((X.shape[0],), tf.squeeze(self.variance_a))
        d_b = tf.fill((X.shape[0],), tf.squeeze(self.variance_b))
        indices_a = tf.cast(tf.equal(X[:, 1], self.label_a), dtype=tf.float64)
        indices_b = tf.cast(tf.equal(X[:, 1], self.label_b), dtype=tf.float64)
        a = tf.multiply(d_a, indices_a) + tf.multiply(d_b, indices_b)
        return a


class VirgoMatern12Kernel(gpflow.kernels.Kernel):
    def __init__(self):
        super().__init__(active_dims=[0, 1])
        self.variance = gpflow.Parameter(1.0, transform=positive())
        self.lengthscale = gpflow.Parameter(1.0, transform=positive())

    def scaled_squared_euclid_dist(self, X, X2=None):
        """
        Returns ||(X - X2ᵀ) / ℓ||² i.e. squared L2-norm.
        """
        X_scaled = X / self.lengthscale
        X2_scaled = X2 / self.lengthscale if X2 is not None else X2
        return square_distance(X_scaled, X2_scaled)

    def K(self, X, X2=None, presliced=False):
        if not presliced:
            X, X2 = self.slice(X, X2)
        X = tf.reshape(X[:, 0], [-1, 1])
        X2 = tf.reshape(X2[:, 0], [-1, 1])
        r2 = self.scaled_squared_euclid_dist(X, X2)
        k = self.K_r2(r2)
        return k

    def K_diag(self, X, presliced=False):
        k_diag = tf.fill((X.shape[0],), tf.squeeze(self.variance))
        return k_diag

    def K_r(self, r):
        return self.variance * tf.exp(-r)

    def K_r2(self, r2):
        """
        Returns the kernel evaluated on r² (`r2`), which is the squared scaled Euclidean distance
        Should operate element-wise on r²
        """
        if hasattr(self, "K_r"):
            # Clipping around the (single) float precision which is ~1e-45.
            r = tf.sqrt(tf.maximum(r2, 1e-40))
            return self.K_r(r)  # pylint: disable=no-member

        raise NotImplementedError


class VirgoMatern32Kernel(gpflow.kernels.Kernel):
    def __init__(self):
        super().__init__(active_dims=slice(0, 2, 1))
        self.variance = gpflow.Parameter(1.0, transform=positive())
        self.lengthscale = gpflow.Parameter(1.0, transform=positive())

    def scaled_squared_euclid_dist(self, X, X2=None):
        """
        Returns ||(X - X2ᵀ) / ℓ||² i.e. squared L2-norm.
        """
        X_scaled = X / self.lengthscale
        X2_scaled = X2 / self.lengthscale if X2 is not None else X2
        return square_distance(X_scaled, X2_scaled)

    def K(self, X, X2=None, presliced=False):
        if not presliced:
            X, X2 = self.slice(X, X2)
        X = tf.reshape(X[:, 0], [-1, 1])
        X2 = tf.reshape(X2[:, 0], [-1, 1])
        r2 = self.scaled_squared_euclid_dist(X, X2)
        k = self.K_r2(r2)
        return k

    def K_diag(self, X, presliced=False):
        k_diag = tf.fill((X.shape[0],), tf.squeeze(self.variance))
        return k_diag

    def K_r(self, r):
        sqrt3 = np.sqrt(3.)
        return self.variance * (1. + sqrt3 * r) * tf.exp(-sqrt3 * r)

    def K_r2(self, r2):
        """
        Returns the kernel evaluated on r² (`r2`), which is the squared scaled Euclidean distance
        Should operate element-wise on r²
        """
        if hasattr(self, "K_r"):
            # Clipping around the (single) float precision which is ~1e-45.
            r = tf.sqrt(tf.maximum(r2, 1e-40))
            return self.K_r(r)  # pylint: disable=no-member

        raise NotImplementedError


class Kernels:
    # scikit-learn kernels
    matern_kernel = Matern(length_scale=GPConsts.MATERN_LENGTH_SCALE,
                           length_scale_bounds=GPConsts.MATERN_LENGTH_SCALE_BOUNDS,
                           nu=GPConsts.MATERN_NU)

    white_kernel = WhiteKernel(noise_level=GPConsts.WHITE_NOISE_LEVEL,
                               noise_level_bounds=GPConsts.WHITE_NOISE_LEVEL_BOUNDS)

    dual_matern_kernel = DualMatern()
    dual_white_kernel = DualWhiteKernel()

    # gpflow kernels
    gpf_matern32 = gpflow.kernels.Matern32()
    gpf_matern12 = gpflow.kernels.Matern12()
    gpf_white = gpflow.kernels.White()

    gpf_dual_matern12 = VirgoMatern12Kernel()
    gpf_dual_white = VirgoWhiteKernel()
>>>>>>> 0c4b27b0
<|MERGE_RESOLUTION|>--- conflicted
+++ resolved
@@ -262,156 +262,6 @@
             return K
 
 
-<<<<<<< HEAD
-class MaternT(RBF):
-    """ Matern kernel.
-
-    The class of Matern kernels is a generalization of the RBF and the
-    absolute exponential kernel parameterized by an additional parameter
-    nu. The smaller nu, the less smooth the approximated function is.
-    For nu=inf, the kernel becomes equivalent to the RBF kernel and for nu=0.5
-    to the absolute exponential kernel. Important intermediate values are
-    nu=1.5 (once differentiable functions) and nu=2.5 (twice differentiable
-    functions).
-
-    See Rasmussen and Williams 2006, pp84 for details regarding the
-    different variants of the Matern kernel.
-
-    .. versionadded:: 0.18
-
-    Parameters
-    ----------
-    length_scale : float or array with shape (n_features,), default: 1.0
-        The length scale of the kernel. If a float, an isotropic kernel is
-        used. If an array, an anisotropic kernel is used where each dimension
-        of l defines the length-scale of the respective feature dimension.
-
-    length_scale_bounds : pair of floats >= 0, default: (1e-5, 1e5)
-        The lower and upper bound on length_scale
-
-    nu : float, default: 1.5
-        The parameter nu controlling the smoothness of the learned function.
-        The smaller nu, the less smooth the approximated function is.
-        For nu=inf, the kernel becomes equivalent to the RBF kernel and for
-        nu=0.5 to the absolute exponential kernel. Important intermediate
-        values are nu=1.5 (once differentiable functions) and nu=2.5
-        (twice differentiable functions). Note that values of nu not in
-        [0.5, 1.5, 2.5, inf] incur a considerably higher computational cost
-        (appr. 10 times higher) since they require to evaluate the modified
-        Bessel function. Furthermore, in contrast to l, nu is kept fixed to
-        its initial value and not optimized.
-
-    """
-    def __init__(self, length_scale=1.0, length_scale_bounds=(1e-5, 1e5),
-                 nu=1.5):
-        super().__init__(length_scale, length_scale_bounds)
-        self.nu = nu
-
-    def __call__(self, X, Y=None, eval_gradient=False):
-        """Return the kernel k(X, Y) and optionally its gradient.
-
-        Parameters
-        ----------
-        X : array, shape (n_samples_X, n_features)
-            Left argument of the returned kernel k(X, Y)
-
-        Y : array, shape (n_samples_Y, n_features), (optional, default=None)
-            Right argument of the returned kernel k(X, Y). If None, k(X, X)
-            if evaluated instead.
-
-        eval_gradient : bool (optional, default=False)
-            Determines whether the gradient with respect to the kernel
-            hyperparameter is determined. Only supported when Y is None.
-
-        Returns
-        -------
-        K : array, shape (n_samples_X, n_samples_Y)
-            Kernel k(X, Y)
-
-        K_gradient : array (opt.), shape (n_samples_X, n_samples_X, n_dims)
-            The gradient of the kernel k(X, X) with respect to the
-            hyperparameter of the kernel. Only returned when eval_gradient
-            is True.
-        """
-        X = np.atleast_2d(X)
-        length_scale = _check_length_scale(X, self.length_scale)
-        if Y is None:
-            dists = pdist(X / length_scale, metric='euclidean')
-        else:
-            if eval_gradient:
-                raise ValueError(
-                    "Gradient can only be evaluated when Y is None.")
-            dists = cdist(X / length_scale, Y / length_scale,
-                          metric='euclidean')
-
-        if self.nu == 0.5:
-            K = np.exp(-dists)
-        elif self.nu == 1.5:
-            K = dists * math.sqrt(3)
-            K = (1. + K) * np.exp(-K)
-        elif self.nu == 2.5:
-            K = dists * math.sqrt(5)
-            K = (1. + K + K ** 2 / 3.0) * np.exp(-K)
-        else:  # general case; expensive to evaluate
-            K = dists
-            K[K == 0.0] += np.finfo(float).eps  # strict zeros result in nan
-            tmp = (math.sqrt(2 * self.nu) * K)
-            K.fill((2 ** (1. - self.nu)) / gamma(self.nu))
-            K *= tmp ** self.nu
-            K *= kv(self.nu, tmp)
-
-        if Y is None:
-            # convert from upper-triangular matrix to square matrix
-            K = squareform(K)
-            np.fill_diagonal(K, 1)
-
-        if eval_gradient:
-            if self.hyperparameter_length_scale.fixed:
-                # Hyperparameter l kept fixed
-                K_gradient = np.empty((X.shape[0], X.shape[0], 0))
-                return K, K_gradient
-
-            # We need to recompute the pairwise dimension-wise distances
-            if self.anisotropic:
-                D = (X[:, np.newaxis, :] - X[np.newaxis, :, :])**2 \
-                    / (length_scale ** 2)
-            else:
-                D = squareform(dists**2)[:, :, np.newaxis]
-
-            if self.nu == 0.5:
-                K_gradient = K[..., np.newaxis] * D \
-                    / np.sqrt(D.sum(2))[:, :, np.newaxis]
-                K_gradient[~np.isfinite(K_gradient)] = 0
-            elif self.nu == 1.5:
-                K_gradient = \
-                    3 * D * np.exp(-np.sqrt(3 * D.sum(-1)))[..., np.newaxis]
-            elif self.nu == 2.5:
-                tmp = np.sqrt(5 * D.sum(-1))[..., np.newaxis]
-                K_gradient = 5.0 / 3.0 * D * (tmp + 1) * np.exp(-tmp)
-            else:
-                # approximate gradient numerically
-                def f(theta):  # helper function
-                    return self.clone_with_theta(theta)(X, Y)
-                return K, _approx_fprime(self.theta, f, 1e-10)
-
-            if not self.anisotropic:
-                return K, K_gradient[:, :].sum(-1)[:, :, np.newaxis]
-            else:
-                return K, K_gradient
-        else:
-            return K
-
-    def __repr__(self):
-        if self.anisotropic:
-            return "{0}(length_scale=[{1}], nu={2:.3g})".format(
-                self.__class__.__name__,
-                ", ".join(map("{0:.3g}".format, self.length_scale)),
-                self.nu)
-        else:
-            return "{0}(length_scale={1:.3g}, nu={2:.3g})".format(
-                self.__class__.__name__, np.ravel(self.length_scale)[0],
-                self.nu)
-=======
 class VirgoWhiteKernel(gpflow.kernels.Kernel):
     def __init__(self, label_a=GPConsts.LABEL_A, label_b=GPConsts.LABEL_B):
         super().__init__(active_dims=[0, 1])
@@ -546,5 +396,4 @@
     gpf_white = gpflow.kernels.White()
 
     gpf_dual_matern12 = VirgoMatern12Kernel()
-    gpf_dual_white = VirgoWhiteKernel()
->>>>>>> 0c4b27b0
+    gpf_dual_white = VirgoWhiteKernel()